// Copyright 2016 The Prometheus Authors
// Licensed under the Apache License, Version 2.0 (the "License");
// you may not use this file except in compliance with the License.
// You may obtain a copy of the License at
//
//     http://www.apache.org/licenses/LICENSE-2.0
//
// Unless required by applicable law or agreed to in writing, software
// distributed under the License is distributed on an "AS IS" BASIS,
// WITHOUT WARRANTIES OR CONDITIONS OF ANY KIND, either express or implied.
// See the License for the specific language governing permissions and
// limitations under the License.

package v1

import (
	"context"
	"encoding/json"
	"fmt"
	"io"
	"net/http"
	"net/http/httptest"
	"net/url"
	"os"
	"reflect"
	"runtime"
	"sort"
	"strings"
	"testing"
	"time"

	"github.com/prometheus/prometheus/prompb"
	"github.com/prometheus/prometheus/util/stats"

	"github.com/go-kit/log"
	"github.com/pkg/errors"
	"github.com/prometheus/client_golang/prometheus"
	config_util "github.com/prometheus/common/config"
	"github.com/prometheus/common/model"
	"github.com/prometheus/common/promlog"
	"github.com/prometheus/common/route"
	"github.com/stretchr/testify/require"

	"github.com/prometheus/prometheus/config"
	"github.com/prometheus/prometheus/model/exemplar"
	"github.com/prometheus/prometheus/model/labels"
	"github.com/prometheus/prometheus/model/textparse"
	"github.com/prometheus/prometheus/model/timestamp"
	"github.com/prometheus/prometheus/promql"
	"github.com/prometheus/prometheus/promql/parser"
	"github.com/prometheus/prometheus/rules"
	"github.com/prometheus/prometheus/scrape"
	"github.com/prometheus/prometheus/storage"
	"github.com/prometheus/prometheus/storage/remote"
	"github.com/prometheus/prometheus/tsdb"
	"github.com/prometheus/prometheus/util/teststorage"
)

// testMetaStore satisfies the scrape.MetricMetadataStore interface.
// It is used to inject specific metadata as part of a test case.
type testMetaStore struct {
	Metadata []scrape.MetricMetadata
}

func (s *testMetaStore) ListMetadata() []scrape.MetricMetadata {
	return s.Metadata
}

func (s *testMetaStore) GetMetadata(metric string) (scrape.MetricMetadata, bool) {
	for _, m := range s.Metadata {
		if metric == m.Metric {
			return m, true
		}
	}

	return scrape.MetricMetadata{}, false
}

func (s *testMetaStore) SizeMetadata() int   { return 0 }
func (s *testMetaStore) LengthMetadata() int { return 0 }

// testTargetRetriever represents a list of targets to scrape.
// It is used to represent targets as part of test cases.
type testTargetRetriever struct {
	activeTargets  map[string][]*scrape.Target
	droppedTargets map[string][]*scrape.Target
}

type testTargetParams struct {
	Identifier       string
	Labels           labels.Labels
	DiscoveredLabels labels.Labels
	Params           url.Values
	Reports          []*testReport
	Active           bool
}

type testReport struct {
	Start    time.Time
	Duration time.Duration
	Error    error
}

func newTestTargetRetriever(targetsInfo []*testTargetParams) *testTargetRetriever {
	var activeTargets map[string][]*scrape.Target
	var droppedTargets map[string][]*scrape.Target
	activeTargets = make(map[string][]*scrape.Target)
	droppedTargets = make(map[string][]*scrape.Target)

	for _, t := range targetsInfo {
		nt := scrape.NewTarget(t.Labels, t.DiscoveredLabels, t.Params)

		for _, r := range t.Reports {
			nt.Report(r.Start, r.Duration, r.Error)
		}

		if t.Active {
			activeTargets[t.Identifier] = []*scrape.Target{nt}
		} else {
			droppedTargets[t.Identifier] = []*scrape.Target{nt}
		}
	}

	return &testTargetRetriever{
		activeTargets:  activeTargets,
		droppedTargets: droppedTargets,
	}
}

var scrapeStart = time.Now().Add(-11 * time.Second)

func (t testTargetRetriever) TargetsActive() map[string][]*scrape.Target {
	return t.activeTargets
}

func (t testTargetRetriever) TargetsDropped() map[string][]*scrape.Target {
	return t.droppedTargets
}

func (t *testTargetRetriever) SetMetadataStoreForTargets(identifier string, metadata scrape.MetricMetadataStore) error {
	targets, ok := t.activeTargets[identifier]

	if !ok {
		return errors.New("targets not found")
	}

	for _, at := range targets {
		at.SetMetadataStore(metadata)
	}

	return nil
}

func (t *testTargetRetriever) ResetMetadataStore() {
	for _, at := range t.activeTargets {
		for _, tt := range at {
			tt.SetMetadataStore(&testMetaStore{})
		}
	}
}

func (t *testTargetRetriever) toFactory() func(context.Context) TargetRetriever {
	return func(context.Context) TargetRetriever { return t }
}

type testAlertmanagerRetriever struct{}

func (t testAlertmanagerRetriever) Alertmanagers() []*url.URL {
	return []*url.URL{
		{
			Scheme: "http",
			Host:   "alertmanager.example.com:8080",
			Path:   "/api/v1/alerts",
		},
	}
}

func (t testAlertmanagerRetriever) DroppedAlertmanagers() []*url.URL {
	return []*url.URL{
		{
			Scheme: "http",
			Host:   "dropped.alertmanager.example.com:8080",
			Path:   "/api/v1/alerts",
		},
	}
}

func (t testAlertmanagerRetriever) toFactory() func(context.Context) AlertmanagerRetriever {
	return func(context.Context) AlertmanagerRetriever { return t }
}

type rulesRetrieverMock struct {
	testing *testing.T
}

func (m rulesRetrieverMock) AlertingRules() []*rules.AlertingRule {
	expr1, err := parser.ParseExpr(`absent(test_metric3) != 1`)
	if err != nil {
		m.testing.Fatalf("unable to parse alert expression: %s", err)
	}
	expr2, err := parser.ParseExpr(`up == 1`)
	if err != nil {
		m.testing.Fatalf("Unable to parse alert expression: %s", err)
	}

	rule1 := rules.NewAlertingRule(
		"test_metric3",
		expr1,
		time.Second,
		0,
		labels.Labels{},
		labels.Labels{},
		labels.Labels{},
		"",
		true,
		log.NewNopLogger(),
	)
	rule2 := rules.NewAlertingRule(
		"test_metric4",
		expr2,
		time.Second,
		0,
		labels.Labels{},
		labels.Labels{},
		labels.Labels{},
		"",
		true,
		log.NewNopLogger(),
	)
	var r []*rules.AlertingRule
	r = append(r, rule1)
	r = append(r, rule2)
	return r
}

func (m rulesRetrieverMock) RuleGroups() []*rules.Group {
	var ar rulesRetrieverMock
	arules := ar.AlertingRules()
	storage := teststorage.New(m.testing)
	defer storage.Close()

	engineOpts := promql.EngineOpts{
		Logger:     nil,
		Reg:        nil,
		MaxSamples: 10,
		Timeout:    100 * time.Second,
	}

	engine := promql.NewEngine(engineOpts)
	opts := &rules.ManagerOptions{
		QueryFunc:  rules.EngineQueryFunc(engine, storage),
		Appendable: storage,
		Context:    context.Background(),
		Logger:     log.NewNopLogger(),
	}

	var r []rules.Rule

	for _, alertrule := range arules {
		r = append(r, alertrule)
	}

	recordingExpr, err := parser.ParseExpr(`vector(1)`)
	if err != nil {
		m.testing.Fatalf("unable to parse alert expression: %s", err)
	}
	recordingRule := rules.NewRecordingRule("recording-rule-1", recordingExpr, labels.Labels{})
	r = append(r, recordingRule)

	group := rules.NewGroup(rules.GroupOptions{
		Name:          "grp",
		File:          "/path/to/file",
		Interval:      time.Second,
		Rules:         r,
		ShouldRestore: false,
		Opts:          opts,
	})
	return []*rules.Group{group}
}

func (m rulesRetrieverMock) toFactory() func(context.Context) RulesRetriever {
	return func(context.Context) RulesRetriever { return m }
}

var samplePrometheusCfg = config.Config{
	GlobalConfig:       config.GlobalConfig{},
	AlertingConfig:     config.AlertingConfig{},
	RuleFiles:          []string{},
	ScrapeConfigs:      []*config.ScrapeConfig{},
	RemoteWriteConfigs: []*config.RemoteWriteConfig{},
	RemoteReadConfigs:  []*config.RemoteReadConfig{},
}

var sampleFlagMap = map[string]string{
	"flag1": "value1",
	"flag2": "value2",
}

func TestEndpoints(t *testing.T) {
	suite, err := promql.NewTest(t, `
		load 1m
			test_metric1{foo="bar"} 0+100x100
			test_metric1{foo="boo"} 1+0x100
			test_metric2{foo="boo"} 1+0x100
			test_metric3{foo="bar", dup="1"} 1+0x100
			test_metric3{foo="boo", dup="1"} 1+0x100
			test_metric4{foo="bar", dup="1"} 1+0x100
			test_metric4{foo="boo", dup="1"} 1+0x100
			test_metric4{foo="boo"} 1+0x100
	`)

	start := time.Unix(0, 0)
	exemplars := []exemplar.QueryResult{
		{
			SeriesLabels: labels.FromStrings("__name__", "test_metric3", "foo", "boo", "dup", "1"),
			Exemplars: []exemplar.Exemplar{
				{
					Labels: labels.FromStrings("id", "abc"),
					Value:  10,
					Ts:     timestamp.FromTime(start.Add(2 * time.Second)),
				},
			},
		},
		{
			SeriesLabels: labels.FromStrings("__name__", "test_metric4", "foo", "bar", "dup", "1"),
			Exemplars: []exemplar.Exemplar{
				{
					Labels: labels.FromStrings("id", "lul"),
					Value:  10,
					Ts:     timestamp.FromTime(start.Add(4 * time.Second)),
				},
			},
		},
		{
			SeriesLabels: labels.FromStrings("__name__", "test_metric3", "foo", "boo", "dup", "1"),
			Exemplars: []exemplar.Exemplar{
				{
					Labels: labels.FromStrings("id", "abc2"),
					Value:  10,
					Ts:     timestamp.FromTime(start.Add(4053 * time.Millisecond)),
				},
			},
		},
		{
			SeriesLabels: labels.FromStrings("__name__", "test_metric4", "foo", "bar", "dup", "1"),
			Exemplars: []exemplar.Exemplar{
				{
					Labels: labels.FromStrings("id", "lul2"),
					Value:  10,
					Ts:     timestamp.FromTime(start.Add(4153 * time.Millisecond)),
				},
			},
		},
	}
	for _, ed := range exemplars {
		suite.ExemplarStorage().AppendExemplar(0, ed.SeriesLabels, ed.Exemplars[0])
		require.NoError(t, err, "failed to add exemplar: %+v", ed.Exemplars[0])
	}

	require.NoError(t, err)
	defer suite.Close()

	require.NoError(t, suite.Run())

	now := time.Now()

	t.Run("local", func(t *testing.T) {
		var algr rulesRetrieverMock
		algr.testing = t

		algr.AlertingRules()

		algr.RuleGroups()

		testTargetRetriever := setupTestTargetRetriever(t)

		api := &API{
			Queryable:             suite.Storage(),
			QueryEngine:           suite.QueryEngine(),
			ExemplarQueryable:     suite.ExemplarQueryable(),
			targetRetriever:       testTargetRetriever.toFactory(),
			alertmanagerRetriever: testAlertmanagerRetriever{}.toFactory(),
			flagsMap:              sampleFlagMap,
			now:                   func() time.Time { return now },
			config:                func() config.Config { return samplePrometheusCfg },
			ready:                 func(f http.HandlerFunc) http.HandlerFunc { return f },
			rulesRetriever:        algr.toFactory(),
		}
		testEndpoints(t, api, testTargetRetriever, suite.ExemplarStorage(), true)
	})

	// Run all the API tests against a API that is wired to forward queries via
	// the remote read client to a test server, which in turn sends them to the
	// data from the test suite.
	t.Run("remote", func(t *testing.T) {
		server := setupRemote(suite.Storage())
		defer server.Close()

		u, err := url.Parse(server.URL)
		require.NoError(t, err)

		al := promlog.AllowedLevel{}
		require.NoError(t, al.Set("debug"))

		af := promlog.AllowedFormat{}
		require.NoError(t, af.Set("logfmt"))

		promlogConfig := promlog.Config{
			Level:  &al,
			Format: &af,
		}

		dbDir := t.TempDir()

		remote := remote.NewStorage(promlog.New(&promlogConfig), prometheus.DefaultRegisterer, func() (int64, error) {
			return 0, nil
		}, dbDir, 1*time.Second, nil)

		err = remote.ApplyConfig(&config.Config{
			RemoteReadConfigs: []*config.RemoteReadConfig{
				{
					URL:           &config_util.URL{URL: u},
					RemoteTimeout: model.Duration(1 * time.Second),
					ReadRecent:    true,
				},
			},
		})
		require.NoError(t, err)

		var algr rulesRetrieverMock
		algr.testing = t

		algr.AlertingRules()

		algr.RuleGroups()

		testTargetRetriever := setupTestTargetRetriever(t)

		api := &API{
			Queryable:             remote,
			QueryEngine:           suite.QueryEngine(),
			ExemplarQueryable:     suite.ExemplarQueryable(),
			targetRetriever:       testTargetRetriever.toFactory(),
			alertmanagerRetriever: testAlertmanagerRetriever{}.toFactory(),
			flagsMap:              sampleFlagMap,
			now:                   func() time.Time { return now },
			config:                func() config.Config { return samplePrometheusCfg },
			ready:                 func(f http.HandlerFunc) http.HandlerFunc { return f },
			rulesRetriever:        algr.toFactory(),
		}

		testEndpoints(t, api, testTargetRetriever, suite.ExemplarStorage(), false)
	})
}

type byLabels []labels.Labels

func (b byLabels) Len() int           { return len(b) }
func (b byLabels) Swap(i, j int)      { b[i], b[j] = b[j], b[i] }
func (b byLabels) Less(i, j int) bool { return labels.Compare(b[i], b[j]) < 0 }

func TestGetSeries(t *testing.T) {
	// TestEndpoints doesn't have enough label names to test api.labelNames
	// endpoint properly. Hence we test it separately.
	suite, err := promql.NewTest(t, `
		load 1m
			test_metric1{foo1="bar", baz="abc"} 0+100x100
			test_metric1{foo2="boo"} 1+0x100
			test_metric2{foo="boo"} 1+0x100
			test_metric2{foo="boo", xyz="qwerty"} 1+0x100
			test_metric2{foo="baz", abc="qwerty"} 1+0x100
	`)
	require.NoError(t, err)
	defer suite.Close()
	require.NoError(t, suite.Run())
	api := &API{
		Queryable: suite.Storage(),
	}
	request := func(method string, matchers ...string) (*http.Request, error) {
		u, err := url.Parse("http://example.com")
		require.NoError(t, err)
		q := u.Query()
		for _, matcher := range matchers {
			q.Add("match[]", matcher)
		}
		u.RawQuery = q.Encode()

		r, err := http.NewRequest(method, u.String(), nil)
		if method == http.MethodPost {
			r.Header.Set("Content-Type", "application/x-www-form-urlencoded")
		}
		return r, err
	}

	for _, tc := range []struct {
		name              string
		api               *API
		matchers          []string
		expected          []labels.Labels
		expectedErrorType errorType
	}{
		{
			name:              "no matchers",
			expectedErrorType: errorBadData,
			api:               api,
		},
		{
			name:     "non empty label matcher",
			matchers: []string{`{foo=~".+"}`},
			expected: []labels.Labels{
				labels.FromStrings("__name__", "test_metric2", "abc", "qwerty", "foo", "baz"),
				labels.FromStrings("__name__", "test_metric2", "foo", "boo"),
				labels.FromStrings("__name__", "test_metric2", "foo", "boo", "xyz", "qwerty"),
			},
			api: api,
		},
		{
			name:     "exact label matcher",
			matchers: []string{`{foo="boo"}`},
			expected: []labels.Labels{
				labels.FromStrings("__name__", "test_metric2", "foo", "boo"),
				labels.FromStrings("__name__", "test_metric2", "foo", "boo", "xyz", "qwerty"),
			},
			api: api,
		},
		{
			name:     "two matchers",
			matchers: []string{`{foo="boo"}`, `{foo="baz"}`},
			expected: []labels.Labels{
				labels.FromStrings("__name__", "test_metric2", "abc", "qwerty", "foo", "baz"),
				labels.FromStrings("__name__", "test_metric2", "foo", "boo"),
				labels.FromStrings("__name__", "test_metric2", "foo", "boo", "xyz", "qwerty"),
			},
			api: api,
		},
		{
			name:              "exec error type",
			matchers:          []string{`{foo="boo"}`, `{foo="baz"}`},
			expectedErrorType: errorExec,
			api: &API{
				Queryable: errorTestQueryable{err: fmt.Errorf("generic")},
			},
		},
		{
			name:              "storage error type",
			matchers:          []string{`{foo="boo"}`, `{foo="baz"}`},
			expectedErrorType: errorInternal,
			api: &API{
				Queryable: errorTestQueryable{err: promql.ErrStorage{Err: fmt.Errorf("generic")}},
			},
		},
	} {
		t.Run(tc.name, func(t *testing.T) {
			ctx := context.Background()
			req, err := request(http.MethodGet, tc.matchers...)
			require.NoError(t, err)
			res := tc.api.series(req.WithContext(ctx))
			assertAPIError(t, res.err, tc.expectedErrorType)
			if tc.expectedErrorType == errorNone {
				r := res.data.([]labels.Labels)
				sort.Sort(byLabels(tc.expected))
				sort.Sort(byLabels(r))
				require.Equal(t, tc.expected, r)
			}
		})
	}
}

func TestQueryExemplars(t *testing.T) {
	start := time.Unix(0, 0)
	suite, err := promql.NewTest(t, `
		load 1m
			test_metric1{foo="bar"} 0+100x100
			test_metric1{foo="boo"} 1+0x100
			test_metric2{foo="boo"} 1+0x100
			test_metric3{foo="bar", dup="1"} 1+0x100
			test_metric3{foo="boo", dup="1"} 1+0x100
			test_metric4{foo="bar", dup="1"} 1+0x100
			test_metric4{foo="boo", dup="1"} 1+0x100
			test_metric4{foo="boo"} 1+0x100
	`)

	require.NoError(t, err)
	defer suite.Close()
	require.NoError(t, suite.Run())

	api := &API{
		Queryable:         suite.Storage(),
		QueryEngine:       suite.QueryEngine(),
		ExemplarQueryable: suite.ExemplarQueryable(),
	}

	request := func(method string, qs url.Values) (*http.Request, error) {
		u, err := url.Parse("http://example.com")
		require.NoError(t, err)
		u.RawQuery = qs.Encode()
		r, err := http.NewRequest(method, u.String(), nil)
		if method == http.MethodPost {
			r.Header.Set("Content-Type", "application/x-www-form-urlencoded")
		}
		return r, err
	}

	for _, tc := range []struct {
		name              string
		query             url.Values
		exemplars         []exemplar.QueryResult
		api               *API
		expectedErrorType errorType
	}{
		{
			name: "no error",
			api:  api,
			query: url.Values{
				"query": []string{`test_metric3{foo="boo"} - test_metric4{foo="bar"}`},
				"start": []string{"0"},
				"end":   []string{"4"},
			},
			exemplars: []exemplar.QueryResult{
				{
					SeriesLabels: labels.FromStrings("__name__", "test_metric3", "foo", "boo", "dup", "1"),
					Exemplars: []exemplar.Exemplar{
						{
							Labels: labels.FromStrings("id", "abc"),
							Value:  10,
							Ts:     timestamp.FromTime(start.Add(0 * time.Second)),
						},
					},
				},
				{
					SeriesLabels: labels.FromStrings("__name__", "test_metric4", "foo", "bar", "dup", "1"),
					Exemplars: []exemplar.Exemplar{
						{
							Labels: labels.FromStrings("id", "lul"),
							Value:  10,
							Ts:     timestamp.FromTime(start.Add(3 * time.Second)),
						},
					},
				},
			},
		},
		{
			name:              "should return errorExec upon genetic error",
			expectedErrorType: errorExec,
			api: &API{
				ExemplarQueryable: errorTestQueryable{err: fmt.Errorf("generic")},
			},
			query: url.Values{
				"query": []string{`test_metric3{foo="boo"} - test_metric4{foo="bar"}`},
				"start": []string{"0"},
				"end":   []string{"4"},
			},
		},
		{
			name:              "should return errorInternal err type is ErrStorage",
			expectedErrorType: errorInternal,
			api: &API{
				ExemplarQueryable: errorTestQueryable{err: promql.ErrStorage{Err: fmt.Errorf("generic")}},
			},
			query: url.Values{
				"query": []string{`test_metric3{foo="boo"} - test_metric4{foo="bar"}`},
				"start": []string{"0"},
				"end":   []string{"4"},
			},
		},
	} {
		t.Run(tc.name, func(t *testing.T) {
			es := suite.ExemplarStorage()
			ctx := context.Background()

			for _, te := range tc.exemplars {
				for _, e := range te.Exemplars {
					_, err := es.AppendExemplar(0, te.SeriesLabels, e)
					if err != nil {
						t.Fatal(err)
					}
				}
			}

			req, err := request(http.MethodGet, tc.query)
			require.NoError(t, err)
			res := tc.api.queryExemplars(req.WithContext(ctx))
			assertAPIError(t, res.err, tc.expectedErrorType)

			if tc.expectedErrorType == errorNone {
				assertAPIResponse(t, res.data, tc.exemplars)
			}
		})
	}
}

func TestLabelNames(t *testing.T) {
	// TestEndpoints doesn't have enough label names to test api.labelNames
	// endpoint properly. Hence we test it separately.
	suite, err := promql.NewTest(t, `
		load 1m
			test_metric1{foo1="bar", baz="abc"} 0+100x100
			test_metric1{foo2="boo"} 1+0x100
			test_metric2{foo="boo"} 1+0x100
			test_metric2{foo="boo", xyz="qwerty"} 1+0x100
			test_metric2{foo="baz", abc="qwerty"} 1+0x100
	`)
	require.NoError(t, err)
	defer suite.Close()
	require.NoError(t, suite.Run())
	api := &API{
		Queryable: suite.Storage(),
	}
	request := func(method string, matchers ...string) (*http.Request, error) {
		u, err := url.Parse("http://example.com")
		require.NoError(t, err)
		q := u.Query()
		for _, matcher := range matchers {
			q.Add("match[]", matcher)
		}
		u.RawQuery = q.Encode()

		r, err := http.NewRequest(method, u.String(), nil)
		if method == http.MethodPost {
			r.Header.Set("Content-Type", "application/x-www-form-urlencoded")
		}
		return r, err
	}

	for _, tc := range []struct {
		name              string
		api               *API
		matchers          []string
		expected          []string
		expectedErrorType errorType
	}{
		{
			name:     "no matchers",
			expected: []string{"__name__", "abc", "baz", "foo", "foo1", "foo2", "xyz"},
			api:      api,
		},
		{
			name:     "non empty label matcher",
			matchers: []string{`{foo=~".+"}`},
			expected: []string{"__name__", "abc", "foo", "xyz"},
			api:      api,
		},
		{
			name:     "exact label matcher",
			matchers: []string{`{foo="boo"}`},
			expected: []string{"__name__", "foo", "xyz"},
			api:      api,
		},
		{
			name:     "two matchers",
			matchers: []string{`{foo="boo"}`, `{foo="baz"}`},
			expected: []string{"__name__", "abc", "foo", "xyz"},
			api:      api,
		},
		{
			name:              "exec error type",
			matchers:          []string{`{foo="boo"}`, `{foo="baz"}`},
			expectedErrorType: errorExec,
			api: &API{
				Queryable: errorTestQueryable{err: fmt.Errorf("generic")},
			},
		},
		{
			name:              "storage error type",
			matchers:          []string{`{foo="boo"}`, `{foo="baz"}`},
			expectedErrorType: errorInternal,
			api: &API{
				Queryable: errorTestQueryable{err: promql.ErrStorage{Err: fmt.Errorf("generic")}},
			},
		},
	} {
		t.Run(tc.name, func(t *testing.T) {
			for _, method := range []string{http.MethodGet, http.MethodPost} {
				ctx := context.Background()
				req, err := request(method, tc.matchers...)
				require.NoError(t, err)
				res := tc.api.labelNames(req.WithContext(ctx))
				assertAPIError(t, res.err, tc.expectedErrorType)
				if tc.expectedErrorType == errorNone {
					assertAPIResponse(t, res.data, tc.expected)
				}
			}
		})
	}
}

type testStats struct {
	Custom string `json:"custom"`
}

func (testStats) Builtin() (_ stats.BuiltinStats) {
	return
}

func TestStats(t *testing.T) {
	suite, err := promql.NewTest(t, ``)
	require.NoError(t, err)
	defer suite.Close()
	require.NoError(t, suite.Run())

	api := &API{
		Queryable:   suite.Storage(),
		QueryEngine: suite.QueryEngine(),
		now: func() time.Time {
			return time.Unix(123, 0)
		},
	}
	request := func(method, param string) (*http.Request, error) {
		u, err := url.Parse("http://example.com")
		require.NoError(t, err)
		q := u.Query()
		q.Add("stats", param)
		q.Add("query", "up")
		q.Add("start", "0")
		q.Add("end", "100")
		q.Add("step", "10")
		u.RawQuery = q.Encode()

		r, err := http.NewRequest(method, u.String(), nil)
		if method == http.MethodPost {
			r.Header.Set("Content-Type", "application/x-www-form-urlencoded")
		}
		return r, err
	}

	for _, tc := range []struct {
		name     string
		renderer StatsRenderer
		param    string
		expected func(*testing.T, interface{})
	}{
		{
			name:  "stats is blank",
			param: "",
			expected: func(t *testing.T, i interface{}) {
				require.IsType(t, i, &QueryData{})
				qd := i.(*QueryData)
				require.Nil(t, qd.Stats)
			},
		},
		{
			name:  "stats is true",
			param: "true",
			expected: func(t *testing.T, i interface{}) {
				require.IsType(t, i, &QueryData{})
				qd := i.(*QueryData)
				require.NotNil(t, qd.Stats)
				qs := qd.Stats.Builtin()
				require.NotNil(t, qs.Timings)
				require.Greater(t, qs.Timings.EvalTotalTime, float64(0))
				require.NotNil(t, qs.Samples)
				require.NotNil(t, qs.Samples.TotalQueryableSamples)
				require.Nil(t, qs.Samples.TotalQueryableSamplesPerStep)
			},
		},
		{
			name:  "stats is all",
			param: "all",
			expected: func(t *testing.T, i interface{}) {
				require.IsType(t, i, &QueryData{})
				qd := i.(*QueryData)
				require.NotNil(t, qd.Stats)
				qs := qd.Stats.Builtin()
				require.NotNil(t, qs.Timings)
				require.Greater(t, qs.Timings.EvalTotalTime, float64(0))
				require.NotNil(t, qs.Samples)
				require.NotNil(t, qs.Samples.TotalQueryableSamples)
				require.NotNil(t, qs.Samples.TotalQueryableSamplesPerStep)
			},
		},
		{
			name: "custom handler with known value",
			renderer: func(ctx context.Context, s *stats.Statistics, p string) stats.QueryStats {
				if p == "known" {
					return testStats{"Custom Value"}
				}
				return nil
			},
			param: "known",
			expected: func(t *testing.T, i interface{}) {
				require.IsType(t, i, &QueryData{})
				qd := i.(*QueryData)
				require.NotNil(t, qd.Stats)
				j, err := json.Marshal(qd.Stats)
				require.NoError(t, err)
				require.JSONEq(t, string(j), `{"custom":"Custom Value"}`)
			},
		},
	} {
		t.Run(tc.name, func(t *testing.T) {
			before := api.statsRenderer
			defer func() { api.statsRenderer = before }()
			api.statsRenderer = tc.renderer

			for _, method := range []string{http.MethodGet, http.MethodPost} {
				ctx := context.Background()
				req, err := request(method, tc.param)
				require.NoError(t, err)
				res := api.query(req.WithContext(ctx))
				assertAPIError(t, res.err, "")
				tc.expected(t, res.data)

				res = api.queryRange(req.WithContext(ctx))
				assertAPIError(t, res.err, "")
				tc.expected(t, res.data)
			}
		})
	}
}

func setupTestTargetRetriever(t *testing.T) *testTargetRetriever {
	t.Helper()

	targets := []*testTargetParams{
		{
			Identifier: "test",
			Labels: labels.FromMap(map[string]string{
				model.SchemeLabel:         "http",
				model.AddressLabel:        "example.com:8080",
				model.MetricsPathLabel:    "/metrics",
				model.JobLabel:            "test",
				model.ScrapeIntervalLabel: "15s",
				model.ScrapeTimeoutLabel:  "5s",
			}),
			DiscoveredLabels: labels.EmptyLabels(),
			Params:           url.Values{},
			Reports:          []*testReport{{scrapeStart, 70 * time.Millisecond, nil}},
			Active:           true,
		},
		{
			Identifier: "blackbox",
			Labels: labels.FromMap(map[string]string{
				model.SchemeLabel:         "http",
				model.AddressLabel:        "localhost:9115",
				model.MetricsPathLabel:    "/probe",
				model.JobLabel:            "blackbox",
				model.ScrapeIntervalLabel: "20s",
				model.ScrapeTimeoutLabel:  "10s",
			}),
			DiscoveredLabels: labels.EmptyLabels(),
			Params:           url.Values{"target": []string{"example.com"}},
			Reports:          []*testReport{{scrapeStart, 100 * time.Millisecond, errors.New("failed")}},
			Active:           true,
		},
		{
			Identifier: "blackbox",
			Labels:     labels.EmptyLabels(),
			DiscoveredLabels: labels.FromMap(map[string]string{
				model.SchemeLabel:         "http",
				model.AddressLabel:        "http://dropped.example.com:9115",
				model.MetricsPathLabel:    "/probe",
				model.JobLabel:            "blackbox",
				model.ScrapeIntervalLabel: "30s",
				model.ScrapeTimeoutLabel:  "15s",
			}),
			Params: url.Values{},
			Active: false,
		},
	}

	return newTestTargetRetriever(targets)
}

func setupRemote(s storage.Storage) *httptest.Server {
	handler := http.HandlerFunc(func(w http.ResponseWriter, r *http.Request) {
		req, err := remote.DecodeReadRequest(r)
		if err != nil {
			http.Error(w, err.Error(), http.StatusBadRequest)
			return
		}
		resp := prompb.ReadResponse{
			Results: make([]*prompb.QueryResult, len(req.Queries)),
		}
		for i, query := range req.Queries {
			matchers, err := remote.FromLabelMatchers(query.Matchers)
			if err != nil {
				http.Error(w, err.Error(), http.StatusBadRequest)
				return
			}

			var hints *storage.SelectHints
			if query.Hints != nil {
				hints = &storage.SelectHints{
					Start: query.Hints.StartMs,
					End:   query.Hints.EndMs,
					Step:  query.Hints.StepMs,
					Func:  query.Hints.Func,
				}
			}

			querier, err := s.Querier(r.Context(), query.StartTimestampMs, query.EndTimestampMs)
			if err != nil {
				http.Error(w, err.Error(), http.StatusInternalServerError)
				return
			}
			defer querier.Close()

			set := querier.Select(false, hints, matchers...)
			resp.Results[i], _, err = remote.ToQueryResult(set, 1e6)
			if err != nil {
				http.Error(w, err.Error(), http.StatusInternalServerError)
				return
			}
		}

		if err := remote.EncodeReadResponse(&resp, w); err != nil {
			http.Error(w, err.Error(), http.StatusInternalServerError)
			return
		}
	})

	return httptest.NewServer(handler)
}

func testEndpoints(t *testing.T, api *API, tr *testTargetRetriever, es storage.ExemplarStorage, testLabelAPI bool) {
	start := time.Unix(0, 0)

	type targetMetadata struct {
		identifier string
		metadata   []scrape.MetricMetadata
	}

	type test struct {
		endpoint              apiFunc
		params                map[string]string
		query                 url.Values
		response              interface{}
		responseLen           int
		responseMetadataTotal int
		errType               errorType
		sorter                func(interface{})
		metadata              []targetMetadata
		exemplars             []exemplar.QueryResult
	}

	tests := []test{
		{
			endpoint: api.query,
			query: url.Values{
				"query": []string{"2"},
				"time":  []string{"123.4"},
			},
			response: &QueryData{
				ResultType: parser.ValueTypeScalar,
				Result: promql.Scalar{
					V: 2,
					T: timestamp.FromTime(start.Add(123*time.Second + 400*time.Millisecond)),
				},
			},
		},
		{
			endpoint: api.query,
			query: url.Values{
				"query": []string{"0.333"},
				"time":  []string{"1970-01-01T00:02:03Z"},
			},
			response: &QueryData{
				ResultType: parser.ValueTypeScalar,
				Result: promql.Scalar{
					V: 0.333,
					T: timestamp.FromTime(start.Add(123 * time.Second)),
				},
			},
		},
		{
			endpoint: api.query,
			query: url.Values{
				"query": []string{"0.333"},
				"time":  []string{"1970-01-01T01:02:03+01:00"},
			},
			response: &QueryData{
				ResultType: parser.ValueTypeScalar,
				Result: promql.Scalar{
					V: 0.333,
					T: timestamp.FromTime(start.Add(123 * time.Second)),
				},
			},
		},
		{
			endpoint: api.query,
			query: url.Values{
				"query": []string{"0.333"},
			},
			response: &QueryData{
				ResultType: parser.ValueTypeScalar,
				Result: promql.Scalar{
					V: 0.333,
					T: timestamp.FromTime(api.now()),
				},
			},
		},
		{
			endpoint: api.queryRange,
			query: url.Values{
				"query": []string{"time()"},
				"start": []string{"0"},
				"end":   []string{"2"},
				"step":  []string{"1"},
			},
			response: &QueryData{
				ResultType: parser.ValueTypeMatrix,
				Result: promql.Matrix{
					promql.Series{
						Floats: []promql.FPoint{
							{F: 0, T: timestamp.FromTime(start)},
							{F: 1, T: timestamp.FromTime(start.Add(1 * time.Second))},
							{F: 2, T: timestamp.FromTime(start.Add(2 * time.Second))},
						},
						// No Metric returned - use zero value for comparison.
					},
				},
			},
		},
		// Missing query params in range queries.
		{
			endpoint: api.queryRange,
			query: url.Values{
				"query": []string{"time()"},
				"end":   []string{"2"},
				"step":  []string{"1"},
			},
			errType: errorBadData,
		},
		{
			endpoint: api.queryRange,
			query: url.Values{
				"query": []string{"time()"},
				"start": []string{"0"},
				"step":  []string{"1"},
			},
			errType: errorBadData,
		},
		{
			endpoint: api.queryRange,
			query: url.Values{
				"query": []string{"time()"},
				"start": []string{"0"},
				"end":   []string{"2"},
			},
			errType: errorBadData,
		},
		// Bad query expression.
		{
			endpoint: api.query,
			query: url.Values{
				"query": []string{"invalid][query"},
				"time":  []string{"1970-01-01T01:02:03+01:00"},
			},
			errType: errorBadData,
		},
		{
			endpoint: api.queryRange,
			query: url.Values{
				"query": []string{"invalid][query"},
				"start": []string{"0"},
				"end":   []string{"100"},
				"step":  []string{"1"},
			},
			errType: errorBadData,
		},
		// Invalid step.
		{
			endpoint: api.queryRange,
			query: url.Values{
				"query": []string{"time()"},
				"start": []string{"1"},
				"end":   []string{"2"},
				"step":  []string{"0"},
			},
			errType: errorBadData,
		},
		// Start after end.
		{
			endpoint: api.queryRange,
			query: url.Values{
				"query": []string{"time()"},
				"start": []string{"2"},
				"end":   []string{"1"},
				"step":  []string{"1"},
			},
			errType: errorBadData,
		},
		// Start overflows int64 internally.
		{
			endpoint: api.queryRange,
			query: url.Values{
				"query": []string{"time()"},
				"start": []string{"148966367200.372"},
				"end":   []string{"1489667272.372"},
				"step":  []string{"1"},
			},
			errType: errorBadData,
		},
		{
			endpoint: api.formatQuery,
			query: url.Values{
				"query": []string{"foo+bar"},
			},
			response: "foo + bar",
		},
		{
			endpoint: api.formatQuery,
			query: url.Values{
				"query": []string{"invalid_expression/"},
			},
			errType: errorBadData,
		},
		{
			endpoint: api.series,
			query: url.Values{
				"match[]": []string{`test_metric2`},
			},
			response: []labels.Labels{
				labels.FromStrings("__name__", "test_metric2", "foo", "boo"),
			},
		},
		{
			endpoint: api.series,
			query: url.Values{
				"match[]": []string{`{foo=""}`},
			},
			errType: errorBadData,
		},
		{
			endpoint: api.series,
			query: url.Values{
				"match[]": []string{`test_metric1{foo=~".+o"}`},
			},
			response: []labels.Labels{
				labels.FromStrings("__name__", "test_metric1", "foo", "boo"),
			},
		},
		{
			endpoint: api.series,
			query: url.Values{
				"match[]": []string{`test_metric1{foo=~".+o$"}`, `test_metric1{foo=~".+o"}`},
			},
			response: []labels.Labels{
				labels.FromStrings("__name__", "test_metric1", "foo", "boo"),
			},
		},
		// Try to overlap the selected series set as much as possible to test the result de-duplication works well.
		{
			endpoint: api.series,
			query: url.Values{
				"match[]": []string{`test_metric4{foo=~".+o$"}`, `test_metric4{dup=~"^1"}`},
			},
			response: []labels.Labels{
				labels.FromStrings("__name__", "test_metric4", "dup", "1", "foo", "bar"),
				labels.FromStrings("__name__", "test_metric4", "dup", "1", "foo", "boo"),
				labels.FromStrings("__name__", "test_metric4", "foo", "boo"),
			},
		},
		{
			endpoint: api.series,
			query: url.Values{
				"match[]": []string{`test_metric1{foo=~".+o"}`, `none`},
			},
			response: []labels.Labels{
				labels.FromStrings("__name__", "test_metric1", "foo", "boo"),
			},
		},
		// Start and end before series starts.
		{
			endpoint: api.series,
			query: url.Values{
				"match[]": []string{`test_metric2`},
				"start":   []string{"-2"},
				"end":     []string{"-1"},
			},
			response: []labels.Labels{},
		},
		// Start and end after series ends.
		{
			endpoint: api.series,
			query: url.Values{
				"match[]": []string{`test_metric2`},
				"start":   []string{"100000"},
				"end":     []string{"100001"},
			},
			response: []labels.Labels{},
		},
		// Start before series starts, end after series ends.
		{
			endpoint: api.series,
			query: url.Values{
				"match[]": []string{`test_metric2`},
				"start":   []string{"-1"},
				"end":     []string{"100000"},
			},
			response: []labels.Labels{
				labels.FromStrings("__name__", "test_metric2", "foo", "boo"),
			},
		},
		// Start and end within series.
		{
			endpoint: api.series,
			query: url.Values{
				"match[]": []string{`test_metric2`},
				"start":   []string{"1"},
				"end":     []string{"100"},
			},
			response: []labels.Labels{
				labels.FromStrings("__name__", "test_metric2", "foo", "boo"),
			},
		},
		// Start within series, end after.
		{
			endpoint: api.series,
			query: url.Values{
				"match[]": []string{`test_metric2`},
				"start":   []string{"1"},
				"end":     []string{"100000"},
			},
			response: []labels.Labels{
				labels.FromStrings("__name__", "test_metric2", "foo", "boo"),
			},
		},
		// Start before series, end within series.
		{
			endpoint: api.series,
			query: url.Values{
				"match[]": []string{`test_metric2`},
				"start":   []string{"-1"},
				"end":     []string{"1"},
			},
			response: []labels.Labels{
				labels.FromStrings("__name__", "test_metric2", "foo", "boo"),
			},
		},
		// Missing match[] query params in series requests.
		{
			endpoint: api.series,
			errType:  errorBadData,
		},
		{
			endpoint: api.dropSeries,
			errType:  errorInternal,
		},
		{
			endpoint: api.targets,
			response: &TargetDiscovery{
				ActiveTargets: []*Target{
					{
						DiscoveredLabels: map[string]string{},
						Labels: map[string]string{
							"job": "blackbox",
						},
						ScrapePool:         "blackbox",
						ScrapeURL:          "http://localhost:9115/probe?target=example.com",
						GlobalURL:          "http://localhost:9115/probe?target=example.com",
						Health:             "down",
						LastError:          "failed: missing port in address",
						LastScrape:         scrapeStart,
						LastScrapeDuration: 0.1,
						ScrapeInterval:     "20s",
						ScrapeTimeout:      "10s",
					},
					{
						DiscoveredLabels: map[string]string{},
						Labels: map[string]string{
							"job": "test",
						},
						ScrapePool:         "test",
						ScrapeURL:          "http://example.com:8080/metrics",
						GlobalURL:          "http://example.com:8080/metrics",
						Health:             "up",
						LastError:          "",
						LastScrape:         scrapeStart,
						LastScrapeDuration: 0.07,
						ScrapeInterval:     "15s",
						ScrapeTimeout:      "5s",
					},
				},
				DroppedTargets: []*DroppedTarget{
					{
						DiscoveredLabels: map[string]string{
							"__address__":         "http://dropped.example.com:9115",
							"__metrics_path__":    "/probe",
							"__scheme__":          "http",
							"job":                 "blackbox",
							"__scrape_interval__": "30s",
							"__scrape_timeout__":  "15s",
						},
					},
				},
			},
		},
		{
			endpoint: api.targets,
			query: url.Values{
				"state": []string{"any"},
			},
			response: &TargetDiscovery{
				ActiveTargets: []*Target{
					{
						DiscoveredLabels: map[string]string{},
						Labels: map[string]string{
							"job": "blackbox",
						},
						ScrapePool:         "blackbox",
						ScrapeURL:          "http://localhost:9115/probe?target=example.com",
						GlobalURL:          "http://localhost:9115/probe?target=example.com",
						Health:             "down",
						LastError:          "failed: missing port in address",
						LastScrape:         scrapeStart,
						LastScrapeDuration: 0.1,
						ScrapeInterval:     "20s",
						ScrapeTimeout:      "10s",
					},
					{
						DiscoveredLabels: map[string]string{},
						Labels: map[string]string{
							"job": "test",
						},
						ScrapePool:         "test",
						ScrapeURL:          "http://example.com:8080/metrics",
						GlobalURL:          "http://example.com:8080/metrics",
						Health:             "up",
						LastError:          "",
						LastScrape:         scrapeStart,
						LastScrapeDuration: 0.07,
						ScrapeInterval:     "15s",
						ScrapeTimeout:      "5s",
					},
				},
				DroppedTargets: []*DroppedTarget{
					{
						DiscoveredLabels: map[string]string{
							"__address__":         "http://dropped.example.com:9115",
							"__metrics_path__":    "/probe",
							"__scheme__":          "http",
							"job":                 "blackbox",
							"__scrape_interval__": "30s",
							"__scrape_timeout__":  "15s",
						},
					},
				},
			},
		},
		{
			endpoint: api.targets,
			query: url.Values{
				"state": []string{"active"},
			},
			response: &TargetDiscovery{
				ActiveTargets: []*Target{
					{
						DiscoveredLabels: map[string]string{},
						Labels: map[string]string{
							"job": "blackbox",
						},
						ScrapePool:         "blackbox",
						ScrapeURL:          "http://localhost:9115/probe?target=example.com",
						GlobalURL:          "http://localhost:9115/probe?target=example.com",
						Health:             "down",
						LastError:          "failed: missing port in address",
						LastScrape:         scrapeStart,
						LastScrapeDuration: 0.1,
						ScrapeInterval:     "20s",
						ScrapeTimeout:      "10s",
					},
					{
						DiscoveredLabels: map[string]string{},
						Labels: map[string]string{
							"job": "test",
						},
						ScrapePool:         "test",
						ScrapeURL:          "http://example.com:8080/metrics",
						GlobalURL:          "http://example.com:8080/metrics",
						Health:             "up",
						LastError:          "",
						LastScrape:         scrapeStart,
						LastScrapeDuration: 0.07,
						ScrapeInterval:     "15s",
						ScrapeTimeout:      "5s",
					},
				},
				DroppedTargets: []*DroppedTarget{},
			},
		},
		{
			endpoint: api.targets,
			query: url.Values{
				"state": []string{"Dropped"},
			},
			response: &TargetDiscovery{
				ActiveTargets: []*Target{},
				DroppedTargets: []*DroppedTarget{
					{
						DiscoveredLabels: map[string]string{
							"__address__":         "http://dropped.example.com:9115",
							"__metrics_path__":    "/probe",
							"__scheme__":          "http",
							"job":                 "blackbox",
							"__scrape_interval__": "30s",
							"__scrape_timeout__":  "15s",
						},
					},
				},
			},
		},
		// With a matching metric.
		{
			endpoint: api.targetMetadata,
			query: url.Values{
				"metric": []string{"go_threads"},
			},
			metadata: []targetMetadata{
				{
					identifier: "test",
					metadata: []scrape.MetricMetadata{
						{
							Metric: "go_threads",
							Type:   textparse.MetricTypeGauge,
							Help:   "Number of OS threads created.",
							Unit:   "",
						},
					},
				},
			},
			response: []metricMetadata{
				{
					Target: labels.FromMap(map[string]string{
						"job": "test",
					}),
					Help: "Number of OS threads created.",
					Type: textparse.MetricTypeGauge,
					Unit: "",
				},
			},
		},
		// With a matching target.
		{
			endpoint: api.targetMetadata,
			query: url.Values{
				"match_target": []string{"{job=\"blackbox\"}"},
			},
			metadata: []targetMetadata{
				{
					identifier: "blackbox",
					metadata: []scrape.MetricMetadata{
						{
							Metric: "prometheus_tsdb_storage_blocks_bytes",
							Type:   textparse.MetricTypeGauge,
							Help:   "The number of bytes that are currently used for local storage by all blocks.",
							Unit:   "",
						},
					},
				},
			},
			response: []metricMetadata{
				{
					Target: labels.FromMap(map[string]string{
						"job": "blackbox",
					}),
					Metric: "prometheus_tsdb_storage_blocks_bytes",
					Help:   "The number of bytes that are currently used for local storage by all blocks.",
					Type:   textparse.MetricTypeGauge,
					Unit:   "",
				},
			},
		},
		// Without a target or metric.
		{
			endpoint: api.targetMetadata,
			metadata: []targetMetadata{
				{
					identifier: "test",
					metadata: []scrape.MetricMetadata{
						{
							Metric: "go_threads",
							Type:   textparse.MetricTypeGauge,
							Help:   "Number of OS threads created.",
							Unit:   "",
						},
					},
				},
				{
					identifier: "blackbox",
					metadata: []scrape.MetricMetadata{
						{
							Metric: "prometheus_tsdb_storage_blocks_bytes",
							Type:   textparse.MetricTypeGauge,
							Help:   "The number of bytes that are currently used for local storage by all blocks.",
							Unit:   "",
						},
					},
				},
			},
			response: []metricMetadata{
				{
					Target: labels.FromMap(map[string]string{
						"job": "test",
					}),
					Metric: "go_threads",
					Help:   "Number of OS threads created.",
					Type:   textparse.MetricTypeGauge,
					Unit:   "",
				},
				{
					Target: labels.FromMap(map[string]string{
						"job": "blackbox",
					}),
					Metric: "prometheus_tsdb_storage_blocks_bytes",
					Help:   "The number of bytes that are currently used for local storage by all blocks.",
					Type:   textparse.MetricTypeGauge,
					Unit:   "",
				},
			},
			sorter: func(m interface{}) {
				sort.Slice(m.([]metricMetadata), func(i, j int) bool {
					s := m.([]metricMetadata)
					return s[i].Metric < s[j].Metric
				})
			},
		},
		// Without a matching metric.
		{
			endpoint: api.targetMetadata,
			query: url.Values{
				"match_target": []string{"{job=\"non-existentblackbox\"}"},
			},
			response: []metricMetadata{},
		},
		{
			endpoint: api.alertmanagers,
			response: &AlertmanagerDiscovery{
				ActiveAlertmanagers: []*AlertmanagerTarget{
					{
						URL: "http://alertmanager.example.com:8080/api/v1/alerts",
					},
				},
				DroppedAlertmanagers: []*AlertmanagerTarget{
					{
						URL: "http://dropped.alertmanager.example.com:8080/api/v1/alerts",
					},
				},
			},
		},
		// With metadata available.
		{
			endpoint: api.metricMetadata,
			metadata: []targetMetadata{
				{
					identifier: "test",
					metadata: []scrape.MetricMetadata{
						{
							Metric: "prometheus_engine_query_duration_seconds",
							Type:   textparse.MetricTypeSummary,
							Help:   "Query timings",
							Unit:   "",
						},
						{
							Metric: "go_info",
							Type:   textparse.MetricTypeGauge,
							Help:   "Information about the Go environment.",
							Unit:   "",
						},
					},
				},
			},
			response: map[string][]metadata{
				"prometheus_engine_query_duration_seconds": {{textparse.MetricTypeSummary, "Query timings", ""}},
				"go_info": {{textparse.MetricTypeGauge, "Information about the Go environment.", ""}},
			},
		},
		// With duplicate metadata for a metric that comes from different targets.
		{
			endpoint: api.metricMetadata,
			metadata: []targetMetadata{
				{
					identifier: "test",
					metadata: []scrape.MetricMetadata{
						{
							Metric: "go_threads",
							Type:   textparse.MetricTypeGauge,
							Help:   "Number of OS threads created",
							Unit:   "",
						},
					},
				},
				{
					identifier: "blackbox",
					metadata: []scrape.MetricMetadata{
						{
							Metric: "go_threads",
							Type:   textparse.MetricTypeGauge,
							Help:   "Number of OS threads created",
							Unit:   "",
						},
					},
				},
			},
			response: map[string][]metadata{
				"go_threads": {{textparse.MetricTypeGauge, "Number of OS threads created", ""}},
			},
		},
		// With non-duplicate metadata for the same metric from different targets.
		{
			endpoint: api.metricMetadata,
			metadata: []targetMetadata{
				{
					identifier: "test",
					metadata: []scrape.MetricMetadata{
						{
							Metric: "go_threads",
							Type:   textparse.MetricTypeGauge,
							Help:   "Number of OS threads created",
							Unit:   "",
						},
					},
				},
				{
					identifier: "blackbox",
					metadata: []scrape.MetricMetadata{
						{
							Metric: "go_threads",
							Type:   textparse.MetricTypeGauge,
							Help:   "Number of OS threads that were created.",
							Unit:   "",
						},
					},
				},
			},
			response: map[string][]metadata{
				"go_threads": {
					{textparse.MetricTypeGauge, "Number of OS threads created", ""},
					{textparse.MetricTypeGauge, "Number of OS threads that were created.", ""},
				},
			},
			sorter: func(m interface{}) {
				v := m.(map[string][]metadata)["go_threads"]

				sort.Slice(v, func(i, j int) bool {
					return v[i].Help < v[j].Help
				})
			},
		},
		// With a limit for the number of metrics returned.
		{
			endpoint: api.metricMetadata,
			query: url.Values{
				"limit": []string{"2"},
			},
			metadata: []targetMetadata{
				{
					identifier: "test",
					metadata: []scrape.MetricMetadata{
						{
							Metric: "go_threads",
							Type:   textparse.MetricTypeGauge,
							Help:   "Number of OS threads created",
							Unit:   "",
						},
						{
							Metric: "prometheus_engine_query_duration_seconds",
							Type:   textparse.MetricTypeSummary,
							Help:   "Query Timmings.",
							Unit:   "",
						},
					},
				},
				{
					identifier: "blackbox",
					metadata: []scrape.MetricMetadata{
						{
							Metric: "go_gc_duration_seconds",
							Type:   textparse.MetricTypeSummary,
							Help:   "A summary of the GC invocation durations.",
							Unit:   "",
						},
					},
				},
			},
			responseLen: 2,
		},
		// With a limit for the number of metadata per metric.
		{
			endpoint: api.metricMetadata,
			query:    url.Values{"limit_per_metric": []string{"1"}},
			metadata: []targetMetadata{
				{
					identifier: "test",
					metadata: []scrape.MetricMetadata{
						{
							Metric: "go_threads",
							Type:   textparse.MetricTypeGauge,
							Help:   "Number of OS threads created",
							Unit:   "",
						},
						{
							Metric: "go_threads",
							Type:   textparse.MetricTypeGauge,
							Help:   "Repeated metadata",
							Unit:   "",
						},
						{
							Metric: "go_gc_duration_seconds",
							Type:   textparse.MetricTypeSummary,
							Help:   "A summary of the GC invocation durations.",
							Unit:   "",
						},
					},
				},
			},
			response: map[string][]metadata{
				"go_threads": {
					{textparse.MetricTypeGauge, "Number of OS threads created", ""},
				},
				"go_gc_duration_seconds": {
					{textparse.MetricTypeSummary, "A summary of the GC invocation durations.", ""},
				},
			},
		},
		// With a limit for the number of metadata per metric and per metric.
		{
			endpoint: api.metricMetadata,
			query:    url.Values{"limit_per_metric": []string{"1"}, "limit": []string{"1"}},
			metadata: []targetMetadata{
				{
					identifier: "test",
					metadata: []scrape.MetricMetadata{
						{
							Metric: "go_threads",
							Type:   textparse.MetricTypeGauge,
							Help:   "Number of OS threads created",
							Unit:   "",
						},
						{
							Metric: "go_threads",
							Type:   textparse.MetricTypeGauge,
							Help:   "Repeated metadata",
							Unit:   "",
						},
						{
							Metric: "go_gc_duration_seconds",
							Type:   textparse.MetricTypeSummary,
							Help:   "A summary of the GC invocation durations.",
							Unit:   "",
						},
					},
				},
			},
			responseLen:           1,
			responseMetadataTotal: 1,
		},

		// With a limit for the number of metadata per metric and per metric, while having multiple targets.
		{
			endpoint: api.metricMetadata,
			query:    url.Values{"limit_per_metric": []string{"1"}, "limit": []string{"1"}},
			metadata: []targetMetadata{
				{
					identifier: "test",
					metadata: []scrape.MetricMetadata{
						{
							Metric: "go_threads",
							Type:   textparse.MetricTypeGauge,
							Help:   "Number of OS threads created",
							Unit:   "",
						},
						{
							Metric: "go_threads",
							Type:   textparse.MetricTypeGauge,
							Help:   "Repeated metadata",
							Unit:   "",
						},
						{
							Metric: "go_gc_duration_seconds",
							Type:   textparse.MetricTypeSummary,
							Help:   "A summary of the GC invocation durations.",
							Unit:   "",
						},
					},
				},
				{
					identifier: "secondTarget",
					metadata: []scrape.MetricMetadata{
						{
							Metric: "go_threads",
							Type:   textparse.MetricTypeGauge,
							Help:   "Number of OS threads created, but from a different target",
							Unit:   "",
						},
						{
							Metric: "go_gc_duration_seconds",
							Type:   textparse.MetricTypeSummary,
							Help:   "A summary of the GC invocation durations, but from a different target.",
							Unit:   "",
						},
					},
				},
			},
			responseLen:           1,
			responseMetadataTotal: 1,
		},
		// When requesting a specific metric that is present.
		{
			endpoint: api.metricMetadata,
			query:    url.Values{"metric": []string{"go_threads"}},
			metadata: []targetMetadata{
				{
					identifier: "test",
					metadata: []scrape.MetricMetadata{
						{
							Metric: "go_threads",
							Type:   textparse.MetricTypeGauge,
							Help:   "Number of OS threads created",
							Unit:   "",
						},
					},
				},
				{
					identifier: "blackbox",
					metadata: []scrape.MetricMetadata{
						{
							Metric: "go_gc_duration_seconds",
							Type:   textparse.MetricTypeSummary,
							Help:   "A summary of the GC invocation durations.",
							Unit:   "",
						},
						{
							Metric: "go_threads",
							Type:   textparse.MetricTypeGauge,
							Help:   "Number of OS threads that were created.",
							Unit:   "",
						},
					},
				},
			},
			response: map[string][]metadata{
				"go_threads": {
					{textparse.MetricTypeGauge, "Number of OS threads created", ""},
					{textparse.MetricTypeGauge, "Number of OS threads that were created.", ""},
				},
			},
			sorter: func(m interface{}) {
				v := m.(map[string][]metadata)["go_threads"]

				sort.Slice(v, func(i, j int) bool {
					return v[i].Help < v[j].Help
				})
			},
		},
		// With a specific metric that is not present.
		{
			endpoint: api.metricMetadata,
			query:    url.Values{"metric": []string{"go_gc_duration_seconds"}},
			metadata: []targetMetadata{
				{
					identifier: "test",
					metadata: []scrape.MetricMetadata{
						{
							Metric: "go_threads",
							Type:   textparse.MetricTypeGauge,
							Help:   "Number of OS threads created",
							Unit:   "",
						},
					},
				},
			},
			response: map[string][]metadata{},
		},
		// With no available metadata.
		{
			endpoint: api.metricMetadata,
			response: map[string][]metadata{},
		},
		{
			endpoint: api.serveConfig,
			response: &prometheusConfig{
				YAML: samplePrometheusCfg.String(),
			},
		},
		{
			endpoint: api.serveFlags,
			response: sampleFlagMap,
		},
		{
			endpoint: api.alerts,
			response: &AlertDiscovery{
				Alerts: []*Alert{},
			},
		},
		{
			endpoint: api.rules,
			response: &RuleDiscovery{
				RuleGroups: []*RuleGroup{
					{
						Name:     "grp",
						File:     "/path/to/file",
						Interval: 1,
						Limit:    0,
						Rules: []Rule{
							AlertingRule{
								State:       "inactive",
								Name:        "test_metric3",
								Query:       "absent(test_metric3) != 1",
								Duration:    1,
								Labels:      labels.Labels{},
								Annotations: labels.Labels{},
								Alerts:      []*Alert{},
								Health:      "unknown",
								Type:        "alerting",
							},
							AlertingRule{
								State:       "inactive",
								Name:        "test_metric4",
								Query:       "up == 1",
								Duration:    1,
								Labels:      labels.Labels{},
								Annotations: labels.Labels{},
								Alerts:      []*Alert{},
								Health:      "unknown",
								Type:        "alerting",
							},
							RecordingRule{
								Name:   "recording-rule-1",
								Query:  "vector(1)",
								Labels: labels.Labels{},
								Health: "unknown",
								Type:   "recording",
							},
						},
					},
				},
			},
		},
		{
			endpoint: api.rules,
			query: url.Values{
				"type": []string{"alert"},
			},
			response: &RuleDiscovery{
				RuleGroups: []*RuleGroup{
					{
						Name:     "grp",
						File:     "/path/to/file",
						Interval: 1,
						Limit:    0,
						Rules: []Rule{
							AlertingRule{
								State:       "inactive",
								Name:        "test_metric3",
								Query:       "absent(test_metric3) != 1",
								Duration:    1,
								Labels:      labels.Labels{},
								Annotations: labels.Labels{},
								Alerts:      []*Alert{},
								Health:      "unknown",
								Type:        "alerting",
							},
							AlertingRule{
								State:       "inactive",
								Name:        "test_metric4",
								Query:       "up == 1",
								Duration:    1,
								Labels:      labels.Labels{},
								Annotations: labels.Labels{},
								Alerts:      []*Alert{},
								Health:      "unknown",
								Type:        "alerting",
							},
						},
					},
				},
			},
		},
		{
			endpoint: api.rules,
			query: url.Values{
				"type": []string{"record"},
			},
			response: &RuleDiscovery{
				RuleGroups: []*RuleGroup{
					{
						Name:     "grp",
						File:     "/path/to/file",
						Interval: 1,
						Limit:    0,
						Rules: []Rule{
							RecordingRule{
								Name:   "recording-rule-1",
								Query:  "vector(1)",
								Labels: labels.Labels{},
								Health: "unknown",
								Type:   "recording",
							},
						},
					},
				},
			},
		},
		{
			endpoint: api.rules,
			query:    url.Values{"rule_name[]": []string{"test_metric4"}},
			response: &RuleDiscovery{
				RuleGroups: []*RuleGroup{
					{
						Name:     "grp",
						File:     "/path/to/file",
						Interval: 1,
						Limit:    0,
						Rules: []Rule{
							AlertingRule{
								State:       "inactive",
								Name:        "test_metric4",
								Query:       "up == 1",
								Duration:    1,
								Labels:      labels.Labels{},
								Annotations: labels.Labels{},
								Alerts:      []*Alert{},
								Health:      "unknown",
								Type:        "alerting",
							},
						},
					},
				},
			},
		},
		{
			endpoint: api.rules,
			query:    url.Values{"rule_group[]": []string{"respond-with-nothing"}},
			response: &RuleDiscovery{RuleGroups: []*RuleGroup{}},
		},
		{
			endpoint: api.rules,
			query:    url.Values{"file[]": []string{"/path/to/file"}, "rule_name[]": []string{"test_metric4"}},
			response: &RuleDiscovery{
				RuleGroups: []*RuleGroup{
					{
						Name:     "grp",
						File:     "/path/to/file",
						Interval: 1,
						Limit:    0,
						Rules: []Rule{
							AlertingRule{
								State:       "inactive",
								Name:        "test_metric4",
								Query:       "up == 1",
								Duration:    1,
								Labels:      labels.Labels{},
								Annotations: labels.Labels{},
								Alerts:      []*Alert{},
								Health:      "unknown",
								Type:        "alerting",
							},
						},
					},
				},
			},
		},
		{
			endpoint: api.queryExemplars,
			query: url.Values{
				"query": []string{`test_metric3{foo="boo"} - test_metric4{foo="bar"}`},
				"start": []string{"0"},
				"end":   []string{"4"},
			},
			// Note extra integer length of timestamps for exemplars because of millisecond preservation
			// of timestamps within Prometheus (see timestamp package).

			response: []exemplar.QueryResult{
				{
					SeriesLabels: labels.FromStrings("__name__", "test_metric3", "foo", "boo", "dup", "1"),
					Exemplars: []exemplar.Exemplar{
						{
							Labels: labels.FromStrings("id", "abc"),
							Value:  10,
							Ts:     timestamp.FromTime(start.Add(2 * time.Second)),
						},
					},
				},
				{
					SeriesLabels: labels.FromStrings("__name__", "test_metric4", "foo", "bar", "dup", "1"),
					Exemplars: []exemplar.Exemplar{
						{
							Labels: labels.FromStrings("id", "lul"),
							Value:  10,
							Ts:     timestamp.FromTime(start.Add(4 * time.Second)),
						},
					},
				},
			},
		},
		{
			endpoint: api.queryExemplars,
			query: url.Values{
				"query": []string{`{foo="boo"}`},
				"start": []string{"4"},
				"end":   []string{"4.1"},
			},
			response: []exemplar.QueryResult{
				{
					SeriesLabels: labels.FromStrings("__name__", "test_metric3", "foo", "boo", "dup", "1"),
					Exemplars: []exemplar.Exemplar{
						{
							Labels: labels.FromStrings("id", "abc2"),
							Value:  10,
							Ts:     4053,
						},
					},
				},
			},
		},
		{
			endpoint: api.queryExemplars,
			query: url.Values{
				"query": []string{`{foo="boo"}`},
			},
			response: []exemplar.QueryResult{
				{
					SeriesLabels: labels.FromStrings("__name__", "test_metric3", "foo", "boo", "dup", "1"),
					Exemplars: []exemplar.Exemplar{
						{
							Labels: labels.FromStrings("id", "abc"),
							Value:  10,
							Ts:     2000,
						},
						{
							Labels: labels.FromStrings("id", "abc2"),
							Value:  10,
							Ts:     4053,
						},
					},
				},
			},
		},
		{
			endpoint: api.queryExemplars,
			query: url.Values{
				"query": []string{`{__name__="test_metric5"}`},
			},
			response: []exemplar.QueryResult{},
		},
	}

	if testLabelAPI {
		tests = append(tests, []test{
			{
				endpoint: api.labelValues,
				params: map[string]string{
					"name": "__name__",
				},
				response: []string{
					"test_metric1",
					"test_metric2",
					"test_metric3",
					"test_metric4",
				},
			},
			{
				endpoint: api.labelValues,
				params: map[string]string{
					"name": "foo",
				},
				response: []string{
					"bar",
					"boo",
				},
			},
			// Bad name parameter.
			{
				endpoint: api.labelValues,
				params: map[string]string{
					"name": "not!!!allowed",
				},
				errType: errorBadData,
			},
			// Start and end before LabelValues starts.
			{
				endpoint: api.labelValues,
				params: map[string]string{
					"name": "foo",
				},
				query: url.Values{
					"start": []string{"-2"},
					"end":   []string{"-1"},
				},
				response: []string{},
			},
			// Start and end within LabelValues.
			{
				endpoint: api.labelValues,
				params: map[string]string{
					"name": "foo",
				},
				query: url.Values{
					"start": []string{"1"},
					"end":   []string{"100"},
				},
				response: []string{
					"bar",
					"boo",
				},
			},
			// Start before LabelValues, end within LabelValues.
			{
				endpoint: api.labelValues,
				params: map[string]string{
					"name": "foo",
				},
				query: url.Values{
					"start": []string{"-1"},
					"end":   []string{"3"},
				},
				response: []string{
					"bar",
					"boo",
				},
			},
			// Start before LabelValues starts, end after LabelValues ends.
			{
				endpoint: api.labelValues,
				params: map[string]string{
					"name": "foo",
				},
				query: url.Values{
					"start": []string{"1969-12-31T00:00:00Z"},
					"end":   []string{"1970-02-01T00:02:03Z"},
				},
				response: []string{
					"bar",
					"boo",
				},
			},
			// Start with bad data, end within LabelValues.
			{
				endpoint: api.labelValues,
				params: map[string]string{
					"name": "foo",
				},
				query: url.Values{
					"start": []string{"boop"},
					"end":   []string{"1"},
				},
				errType: errorBadData,
			},
			// Start within LabelValues, end after.
			{
				endpoint: api.labelValues,
				params: map[string]string{
					"name": "foo",
				},
				query: url.Values{
					"start": []string{"1"},
					"end":   []string{"100000000"},
				},
				response: []string{
					"bar",
					"boo",
				},
			},
			// Start and end after LabelValues ends.
			{
				endpoint: api.labelValues,
				params: map[string]string{
					"name": "foo",
				},
				query: url.Values{
					"start": []string{"148966367200.372"},
					"end":   []string{"148966367200.972"},
				},
				response: []string{},
			},
			// Only provide Start within LabelValues, don't provide an end time.
			{
				endpoint: api.labelValues,
				params: map[string]string{
					"name": "foo",
				},
				query: url.Values{
					"start": []string{"2"},
				},
				response: []string{
					"bar",
					"boo",
				},
			},
			// Only provide end within LabelValues, don't provide a start time.
			{
				endpoint: api.labelValues,
				params: map[string]string{
					"name": "foo",
				},
				query: url.Values{
					"end": []string{"100"},
				},
				response: []string{
					"bar",
					"boo",
				},
			},
			// Label values with bad matchers.
			{
				endpoint: api.labelValues,
				params: map[string]string{
					"name": "foo",
				},
				query: url.Values{
					"match[]": []string{`{foo=""`, `test_metric2`},
				},
				errType: errorBadData,
			},
			// Label values with empty matchers.
			{
				endpoint: api.labelValues,
				params: map[string]string{
					"name": "foo",
				},
				query: url.Values{
					"match[]": []string{`{foo=""}`},
				},
				errType: errorBadData,
			},
			// Label values with matcher.
			{
				endpoint: api.labelValues,
				params: map[string]string{
					"name": "foo",
				},
				query: url.Values{
					"match[]": []string{`test_metric2`},
				},
				response: []string{
					"boo",
				},
			},
			// Label values with matcher.
			{
				endpoint: api.labelValues,
				params: map[string]string{
					"name": "foo",
				},
				query: url.Values{
					"match[]": []string{`test_metric1`},
				},
				response: []string{
					"bar",
					"boo",
				},
			},
			// Label values with matcher using label filter.
			{
				endpoint: api.labelValues,
				params: map[string]string{
					"name": "foo",
				},
				query: url.Values{
					"match[]": []string{`test_metric1{foo="bar"}`},
				},
				response: []string{
					"bar",
				},
			},
			// Label values with matcher and time range.
			{
				endpoint: api.labelValues,
				params: map[string]string{
					"name": "foo",
				},
				query: url.Values{
					"match[]": []string{`test_metric1`},
					"start":   []string{"1"},
					"end":     []string{"100000000"},
				},
				response: []string{
					"bar",
					"boo",
				},
			},
			// Try to overlap the selected series set as much as possible to test that the value de-duplication works.
			{
				endpoint: api.labelValues,
				params: map[string]string{
					"name": "foo",
				},
				query: url.Values{
					"match[]": []string{`test_metric4{dup=~"^1"}`, `test_metric4{foo=~".+o$"}`},
				},
				response: []string{
					"bar",
					"boo",
				},
			},
			// Label names.
			{
				endpoint: api.labelNames,
				response: []string{"__name__", "dup", "foo"},
			},
			// Start and end before Label names starts.
			{
				endpoint: api.labelNames,
				query: url.Values{
					"start": []string{"-2"},
					"end":   []string{"-1"},
				},
				response: []string{},
			},
			// Start and end within Label names.
			{
				endpoint: api.labelNames,
				query: url.Values{
					"start": []string{"1"},
					"end":   []string{"100"},
				},
				response: []string{"__name__", "dup", "foo"},
			},
			// Start before Label names, end within Label names.
			{
				endpoint: api.labelNames,
				query: url.Values{
					"start": []string{"-1"},
					"end":   []string{"10"},
				},
				response: []string{"__name__", "dup", "foo"},
			},

			// Start before Label names starts, end after Label names ends.
			{
				endpoint: api.labelNames,
				query: url.Values{
					"start": []string{"-1"},
					"end":   []string{"100000"},
				},
				response: []string{"__name__", "dup", "foo"},
			},
			// Start with bad data for Label names, end within Label names.
			{
				endpoint: api.labelNames,
				query: url.Values{
					"start": []string{"boop"},
					"end":   []string{"1"},
				},
				errType: errorBadData,
			},
			// Start within Label names, end after.
			{
				endpoint: api.labelNames,
				query: url.Values{
					"start": []string{"1"},
					"end":   []string{"1000000006"},
				},
				response: []string{"__name__", "dup", "foo"},
			},
			// Start and end after Label names ends.
			{
				endpoint: api.labelNames,
				query: url.Values{
					"start": []string{"148966367200.372"},
					"end":   []string{"148966367200.972"},
				},
				response: []string{},
			},
			// Only provide Start within Label names, don't provide an end time.
			{
				endpoint: api.labelNames,
				query: url.Values{
					"start": []string{"4"},
				},
				response: []string{"__name__", "dup", "foo"},
			},
			// Only provide End within Label names, don't provide a start time.
			{
				endpoint: api.labelNames,
				query: url.Values{
					"end": []string{"20"},
				},
				response: []string{"__name__", "dup", "foo"},
			},
			// Label names with bad matchers.
			{
				endpoint: api.labelNames,
				query: url.Values{
					"match[]": []string{`{foo=""`, `test_metric2`},
				},
				errType: errorBadData,
			},
			// Label values with empty matchers.
			{
				endpoint: api.labelNames,
				params: map[string]string{
					"name": "foo",
				},
				query: url.Values{
					"match[]": []string{`{foo=""}`},
				},
				errType: errorBadData,
			},
			// Label names with matcher.
			{
				endpoint: api.labelNames,
				query: url.Values{
					"match[]": []string{`test_metric2`},
				},
				response: []string{"__name__", "foo"},
			},
			// Label names with matcher.
			{
				endpoint: api.labelNames,
				query: url.Values{
					"match[]": []string{`test_metric3`},
				},
				response: []string{"__name__", "dup", "foo"},
			},
			// Label names with matcher using label filter.
			// There is no matching series.
			{
				endpoint: api.labelNames,
				query: url.Values{
					"match[]": []string{`test_metric1{foo="test"}`},
				},
				response: []string{},
			},
			// Label names with matcher and time range.
			{
				endpoint: api.labelNames,
				query: url.Values{
					"match[]": []string{`test_metric2`},
					"start":   []string{"1"},
					"end":     []string{"100000000"},
				},
				response: []string{"__name__", "foo"},
			},
		}...)
	}

	methods := func(f apiFunc) []string {
		fp := reflect.ValueOf(f).Pointer()
		if fp == reflect.ValueOf(api.query).Pointer() || fp == reflect.ValueOf(api.queryRange).Pointer() || fp == reflect.ValueOf(api.series).Pointer() {
			return []string{http.MethodGet, http.MethodPost}
		}
		return []string{http.MethodGet}
	}

	request := func(m string, q url.Values) (*http.Request, error) {
		if m == http.MethodPost {
			r, err := http.NewRequest(m, "http://example.com", strings.NewReader(q.Encode()))
			r.Header.Set("Content-Type", "application/x-www-form-urlencoded")
			r.RemoteAddr = "127.0.0.1:20201"
			return r, err
		}
		r, err := http.NewRequest(m, fmt.Sprintf("http://example.com?%s", q.Encode()), nil)
		r.RemoteAddr = "127.0.0.1:20201"
		return r, err
	}

	for i, test := range tests {
		t.Run(fmt.Sprintf("run %d %s %q", i, describeAPIFunc(test.endpoint), test.query.Encode()), func(t *testing.T) {
			for _, method := range methods(test.endpoint) {
				t.Run(method, func(t *testing.T) {
					// Build a context with the correct request params.
					ctx := context.Background()
					for p, v := range test.params {
						ctx = route.WithParam(ctx, p, v)
					}

					req, err := request(method, test.query)
					if err != nil {
						t.Fatal(err)
					}

					tr.ResetMetadataStore()
					for _, tm := range test.metadata {
						tr.SetMetadataStoreForTargets(tm.identifier, &testMetaStore{Metadata: tm.metadata})
					}

					for _, te := range test.exemplars {
						for _, e := range te.Exemplars {
							_, err := es.AppendExemplar(0, te.SeriesLabels, e)
							if err != nil {
								t.Fatal(err)
							}
						}
					}

					res := test.endpoint(req.WithContext(ctx))
					assertAPIError(t, res.err, test.errType)

					if test.sorter != nil {
						test.sorter(res.data)
					}

					if test.responseLen != 0 {
						assertAPIResponseLength(t, res.data, test.responseLen)
						if test.responseMetadataTotal != 0 {
							assertAPIResponseMetadataLen(t, res.data, test.responseMetadataTotal)
						}
					} else {
						assertAPIResponse(t, res.data, test.response)
					}
				})
			}
		})
	}
}

func describeAPIFunc(f apiFunc) string {
	name := runtime.FuncForPC(reflect.ValueOf(f).Pointer()).Name()
	return strings.Split(name[strings.LastIndex(name, ".")+1:], "-")[0]
}

func assertAPIError(t *testing.T, got *apiError, exp errorType) {
	t.Helper()

	if got != nil {
		if exp == errorNone {
			t.Fatalf("Unexpected error: %s", got)
		}
		if exp != got.typ {
			t.Fatalf("Expected error of type %q but got type %q (%q)", exp, got.typ, got)
		}
		return
	}
	if exp != errorNone {
		t.Fatalf("Expected error of type %q but got none", exp)
	}
}

func assertAPIResponse(t *testing.T, got, exp interface{}) {
	t.Helper()

	require.Equal(t, exp, got)
}

func assertAPIResponseLength(t *testing.T, got interface{}, expLen int) {
	t.Helper()

	gotLen := reflect.ValueOf(got).Len()
	if gotLen != expLen {
		t.Fatalf(
			"Response length does not match, expected:\n%d\ngot:\n%d",
			expLen,
			gotLen,
		)
	}
}

func assertAPIResponseMetadataLen(t *testing.T, got interface{}, expLen int) {
	t.Helper()

	var gotLen int
	response := got.(map[string][]metadata)
	for _, m := range response {
		gotLen += len(m)
	}

	if gotLen != expLen {
		t.Fatalf(
			"Amount of metadata in the response does not match, expected:\n%d\ngot:\n%d",
			expLen,
			gotLen,
		)
	}
}

type fakeDB struct {
	err error
}

func (f *fakeDB) CleanTombstones() error                        { return f.err }
func (f *fakeDB) Delete(int64, int64, ...*labels.Matcher) error { return f.err }
func (f *fakeDB) Snapshot(string, bool) error                   { return f.err }
func (f *fakeDB) Stats(statsByLabelName string, limit int) (_ *tsdb.Stats, retErr error) {
	dbDir, err := os.MkdirTemp("", "tsdb-api-ready")
	if err != nil {
		return nil, err
	}
	defer func() {
		err := os.RemoveAll(dbDir)
		if retErr != nil {
			retErr = err
		}
	}()
	opts := tsdb.DefaultHeadOptions()
	opts.ChunkRange = 1000
	h, _ := tsdb.NewHead(nil, nil, nil, nil, opts, nil)
	return h.Stats(statsByLabelName, limit), nil
}

func (f *fakeDB) WALReplayStatus() (tsdb.WALReplayStatus, error) {
	return tsdb.WALReplayStatus{}, nil
}

func TestAdminEndpoints(t *testing.T) {
	tsdb, tsdbWithError, tsdbNotReady := &fakeDB{}, &fakeDB{err: errors.New("some error")}, &fakeDB{err: errors.Wrap(tsdb.ErrNotReady, "wrap")}
	snapshotAPI := func(api *API) apiFunc { return api.snapshot }
	cleanAPI := func(api *API) apiFunc { return api.cleanTombstones }
	deleteAPI := func(api *API) apiFunc { return api.deleteSeries }

	for _, tc := range []struct {
		db          *fakeDB
		enableAdmin bool
		endpoint    func(api *API) apiFunc
		method      string
		values      url.Values

		errType errorType
	}{
		// Tests for the snapshot endpoint.
		{
			db:          tsdb,
			enableAdmin: false,
			endpoint:    snapshotAPI,

			errType: errorUnavailable,
		},
		{
			db:          tsdb,
			enableAdmin: true,
			endpoint:    snapshotAPI,

			errType: errorNone,
		},
		{
			db:          tsdb,
			enableAdmin: true,
			endpoint:    snapshotAPI,
			values:      map[string][]string{"skip_head": {"true"}},

			errType: errorNone,
		},
		{
			db:          tsdb,
			enableAdmin: true,
			endpoint:    snapshotAPI,
			values:      map[string][]string{"skip_head": {"xxx"}},

			errType: errorBadData,
		},
		{
			db:          tsdbWithError,
			enableAdmin: true,
			endpoint:    snapshotAPI,

			errType: errorInternal,
		},
		{
			db:          tsdbNotReady,
			enableAdmin: true,
			endpoint:    snapshotAPI,

			errType: errorUnavailable,
		},
		// Tests for the cleanTombstones endpoint.
		{
			db:          tsdb,
			enableAdmin: false,
			endpoint:    cleanAPI,

			errType: errorUnavailable,
		},
		{
			db:          tsdb,
			enableAdmin: true,
			endpoint:    cleanAPI,

			errType: errorNone,
		},
		{
			db:          tsdbWithError,
			enableAdmin: true,
			endpoint:    cleanAPI,

			errType: errorInternal,
		},
		{
			db:          tsdbNotReady,
			enableAdmin: true,
			endpoint:    cleanAPI,

			errType: errorUnavailable,
		},
		// Tests for the deleteSeries endpoint.
		{
			db:          tsdb,
			enableAdmin: false,
			endpoint:    deleteAPI,

			errType: errorUnavailable,
		},
		{
			db:          tsdb,
			enableAdmin: true,
			endpoint:    deleteAPI,

			errType: errorBadData,
		},
		{
			db:          tsdb,
			enableAdmin: true,
			endpoint:    deleteAPI,
			values:      map[string][]string{"match[]": {"123"}},

			errType: errorBadData,
		},
		{
			db:          tsdb,
			enableAdmin: true,
			endpoint:    deleteAPI,
			values:      map[string][]string{"match[]": {"up"}, "start": {"xxx"}},

			errType: errorBadData,
		},
		{
			db:          tsdb,
			enableAdmin: true,
			endpoint:    deleteAPI,
			values:      map[string][]string{"match[]": {"up"}, "end": {"xxx"}},

			errType: errorBadData,
		},
		{
			db:          tsdb,
			enableAdmin: true,
			endpoint:    deleteAPI,
			values:      map[string][]string{"match[]": {"up"}},

			errType: errorNone,
		},
		{
			db:          tsdb,
			enableAdmin: true,
			endpoint:    deleteAPI,
			values:      map[string][]string{"match[]": {"up{job!=\"foo\"}", "{job=~\"bar.+\"}", "up{instance!~\"fred.+\"}"}},

			errType: errorNone,
		},
		{
			db:          tsdbWithError,
			enableAdmin: true,
			endpoint:    deleteAPI,
			values:      map[string][]string{"match[]": {"up"}},

			errType: errorInternal,
		},
		{
			db:          tsdbNotReady,
			enableAdmin: true,
			endpoint:    deleteAPI,
			values:      map[string][]string{"match[]": {"up"}},

			errType: errorUnavailable,
		},
	} {
		tc := tc
		t.Run("", func(t *testing.T) {
			dir := t.TempDir()

			api := &API{
				db:          tc.db,
				dbDir:       dir,
				ready:       func(f http.HandlerFunc) http.HandlerFunc { return f },
				enableAdmin: tc.enableAdmin,
			}

			endpoint := tc.endpoint(api)
			req, err := http.NewRequest(tc.method, fmt.Sprintf("?%s", tc.values.Encode()), nil)
			require.NoError(t, err)

			res := setUnavailStatusOnTSDBNotReady(endpoint(req))
			assertAPIError(t, res.err, tc.errType)
		})
	}
}

func TestRespondSuccess(t *testing.T) {
	api := API{
		logger: log.NewNopLogger(),
	}

	api.ClearCodecs()
	api.InstallCodec(JSONCodec{})
	api.InstallCodec(&testCodec{contentType: MIMEType{"test", "cannot-encode"}, canEncode: false})
	api.InstallCodec(&testCodec{contentType: MIMEType{"test", "can-encode"}, canEncode: true})
	api.InstallCodec(&testCodec{contentType: MIMEType{"test", "can-encode-2"}, canEncode: true})

	s := httptest.NewServer(http.HandlerFunc(func(w http.ResponseWriter, r *http.Request) {
		api.respond(w, r, "test", nil)
	}))
	defer s.Close()

	for _, tc := range []struct {
		name                string
		acceptHeader        string
		expectedContentType string
		expectedBody        string
	}{
		{
			name:                "no Accept header",
			expectedContentType: "application/json",
			expectedBody:        `{"status":"success","data":"test"}`,
		},
		{
			name:                "Accept header with single content type which is suitable",
			acceptHeader:        "test/can-encode",
			expectedContentType: "test/can-encode",
			expectedBody:        `response from test/can-encode codec`,
		},
		{
			name:                "Accept header with single content type which is not available",
			acceptHeader:        "test/not-registered",
			expectedContentType: "application/json",
			expectedBody:        `{"status":"success","data":"test"}`,
		},
		{
			name:                "Accept header with single content type which cannot encode the response payload",
			acceptHeader:        "test/cannot-encode",
			expectedContentType: "application/json",
			expectedBody:        `{"status":"success","data":"test"}`,
		},
		{
			name:                "Accept header with multiple content types, all of which are suitable",
			acceptHeader:        "test/can-encode, test/can-encode-2",
			expectedContentType: "test/can-encode",
			expectedBody:        `response from test/can-encode codec`,
		},
		{
			name:                "Accept header with multiple content types, only one of which is available",
			acceptHeader:        "test/not-registered, test/can-encode",
			expectedContentType: "test/can-encode",
			expectedBody:        `response from test/can-encode codec`,
		},
		{
			name:                "Accept header with multiple content types, only one of which can encode the response payload",
			acceptHeader:        "test/cannot-encode, test/can-encode",
			expectedContentType: "test/can-encode",
			expectedBody:        `response from test/can-encode codec`,
		},
		{
			name:                "Accept header with multiple content types, none of which are available",
			acceptHeader:        "test/not-registered, test/also-not-registered",
			expectedContentType: "application/json",
			expectedBody:        `{"status":"success","data":"test"}`,
		},
	} {
		t.Run(tc.name, func(t *testing.T) {
			req, err := http.NewRequest(http.MethodGet, s.URL, nil)
			require.NoError(t, err)

			if tc.acceptHeader != "" {
				req.Header.Set("Accept", tc.acceptHeader)
			}

<<<<<<< HEAD
			resp, err := http.DefaultClient.Do(req)
			require.NoError(t, err)

			body, err := io.ReadAll(resp.Body)
			defer resp.Body.Close()
			require.NoError(t, err)

			require.Equal(t, http.StatusOK, resp.StatusCode)
			require.Equal(t, tc.expectedContentType, resp.Header.Get("Content-Type"))
			require.Equal(t, tc.expectedBody, string(body))
		})
=======
	var res response
	if err = json.Unmarshal(body, &res); err != nil {
		t.Fatalf("Error unmarshaling JSON body: %s", err)
>>>>>>> 031d22df
	}
}

func TestRespondSuccess_DefaultCodecCannotEncodeResponse(t *testing.T) {
	api := API{
		logger: log.NewNopLogger(),
	}

	api.ClearCodecs()
	api.InstallCodec(&testCodec{contentType: MIMEType{"application", "default-format"}, canEncode: false})

	s := httptest.NewServer(http.HandlerFunc(func(w http.ResponseWriter, r *http.Request) {
		api.respond(w, r, "test", nil)
	}))
	defer s.Close()

	req, err := http.NewRequest(http.MethodGet, s.URL, nil)
	require.NoError(t, err)

	resp, err := http.DefaultClient.Do(req)
	require.NoError(t, err)

	body, err := io.ReadAll(resp.Body)
	defer resp.Body.Close()
	require.NoError(t, err)

	require.Equal(t, http.StatusNotAcceptable, resp.StatusCode)
	require.Equal(t, "application/json", resp.Header.Get("Content-Type"))
	require.Equal(t, `{"status":"error","errorType":"not_acceptable","error":"cannot encode response as application/default-format"}`, string(body))
}

func TestRespondError(t *testing.T) {
	s := httptest.NewServer(http.HandlerFunc(func(w http.ResponseWriter, r *http.Request) {
		api := API{}
		api.respondError(w, &apiError{errorTimeout, errors.New("message")}, "test")
	}))
	defer s.Close()

	resp, err := http.Get(s.URL)
	if err != nil {
		t.Fatalf("Error on test request: %s", err)
	}
	body, err := io.ReadAll(resp.Body)
	defer resp.Body.Close()
	if err != nil {
		t.Fatalf("Error reading response body: %s", err)
	}

	if want, have := http.StatusServiceUnavailable, resp.StatusCode; want != have {
		t.Fatalf("Return code %d expected in error response but got %d", want, have)
	}
	if h := resp.Header.Get("Content-Type"); h != "application/json" {
		t.Fatalf("Expected Content-Type %q but got %q", "application/json", h)
	}

<<<<<<< HEAD
	var res Response
	if err = json.Unmarshal([]byte(body), &res); err != nil {
=======
	var res response
	if err = json.Unmarshal(body, &res); err != nil {
>>>>>>> 031d22df
		t.Fatalf("Error unmarshaling JSON body: %s", err)
	}

	exp := &Response{
		Status:    statusError,
		Data:      "test",
		ErrorType: errorTimeout,
		Error:     "message",
	}
	require.Equal(t, exp, &res)
}

func TestParseTimeParam(t *testing.T) {
	type resultType struct {
		asTime  time.Time
		asError func() error
	}

	ts, err := parseTime("1582468023986")
	require.NoError(t, err)

	tests := []struct {
		paramName    string
		paramValue   string
		defaultValue time.Time
		result       resultType
	}{
		{ // When data is valid.
			paramName:    "start",
			paramValue:   "1582468023986",
			defaultValue: minTime,
			result: resultType{
				asTime:  ts,
				asError: nil,
			},
		},
		{ // When data is empty string.
			paramName:    "end",
			paramValue:   "",
			defaultValue: maxTime,
			result: resultType{
				asTime:  maxTime,
				asError: nil,
			},
		},
		{ // When data is not valid.
			paramName:    "foo",
			paramValue:   "baz",
			defaultValue: maxTime,
			result: resultType{
				asTime: time.Time{},
				asError: func() error {
					_, err := parseTime("baz")
					return errors.Wrapf(err, "Invalid time value for '%s'", "foo")
				},
			},
		},
	}

	for _, test := range tests {
		req, err := http.NewRequest("GET", "localhost:42/foo?"+test.paramName+"="+test.paramValue, nil)
		require.NoError(t, err)

		result := test.result
		asTime, err := parseTimeParam(req, test.paramName, test.defaultValue)

		if err != nil {
			require.EqualError(t, err, result.asError().Error())
		} else {
			require.True(t, asTime.Equal(result.asTime), "time as return value: %s not parsed correctly. Expected %s. Actual %s", test.paramValue, result.asTime, asTime)
		}
	}
}

func TestParseTime(t *testing.T) {
	ts, err := time.Parse(time.RFC3339Nano, "2015-06-03T13:21:58.555Z")
	if err != nil {
		panic(err)
	}

	tests := []struct {
		input  string
		fail   bool
		result time.Time
	}{
		{
			input: "",
			fail:  true,
		},
		{
			input: "abc",
			fail:  true,
		},
		{
			input: "30s",
			fail:  true,
		},
		{
			input:  "123",
			result: time.Unix(123, 0),
		},
		{
			input:  "123.123",
			result: time.Unix(123, 123000000),
		},
		{
			input:  "2015-06-03T13:21:58.555Z",
			result: ts,
		},
		{
			input:  "2015-06-03T14:21:58.555+01:00",
			result: ts,
		},
		{
			// Test float rounding.
			input:  "1543578564.705",
			result: time.Unix(1543578564, 705*1e6),
		},
		{
			input:  minTime.Format(time.RFC3339Nano),
			result: minTime,
		},
		{
			input:  maxTime.Format(time.RFC3339Nano),
			result: maxTime,
		},
	}

	for _, test := range tests {
		ts, err := parseTime(test.input)
		if err != nil && !test.fail {
			t.Errorf("Unexpected error for %q: %s", test.input, err)
			continue
		}
		if err == nil && test.fail {
			t.Errorf("Expected error for %q but got none", test.input)
			continue
		}
		if !test.fail && !ts.Equal(test.result) {
			t.Errorf("Expected time %v for input %q but got %v", test.result, test.input, ts)
		}
	}
}

func TestParseDuration(t *testing.T) {
	tests := []struct {
		input  string
		fail   bool
		result time.Duration
	}{
		{
			input: "",
			fail:  true,
		}, {
			input: "abc",
			fail:  true,
		}, {
			input: "2015-06-03T13:21:58.555Z",
			fail:  true,
		}, {
			// Internal int64 overflow.
			input: "-148966367200.372",
			fail:  true,
		}, {
			// Internal int64 overflow.
			input: "148966367200.372",
			fail:  true,
		}, {
			input:  "123",
			result: 123 * time.Second,
		}, {
			input:  "123.333",
			result: 123*time.Second + 333*time.Millisecond,
		}, {
			input:  "15s",
			result: 15 * time.Second,
		}, {
			input:  "5m",
			result: 5 * time.Minute,
		},
	}

	for _, test := range tests {
		d, err := parseDuration(test.input)
		if err != nil && !test.fail {
			t.Errorf("Unexpected error for %q: %s", test.input, err)
			continue
		}
		if err == nil && test.fail {
			t.Errorf("Expected error for %q but got none", test.input)
			continue
		}
		if !test.fail && d != test.result {
			t.Errorf("Expected duration %v for input %q but got %v", test.result, test.input, d)
		}
	}
}

func TestOptionsMethod(t *testing.T) {
	r := route.New()
	api := &API{ready: func(f http.HandlerFunc) http.HandlerFunc { return f }}
	api.Register(r)

	s := httptest.NewServer(r)
	defer s.Close()

	req, err := http.NewRequest("OPTIONS", s.URL+"/any_path", nil)
	if err != nil {
		t.Fatalf("Error creating OPTIONS request: %s", err)
	}
	client := &http.Client{}
	resp, err := client.Do(req)
	if err != nil {
		t.Fatalf("Error executing OPTIONS request: %s", err)
	}

	if resp.StatusCode != http.StatusNoContent {
		t.Fatalf("Expected status %d, got %d", http.StatusNoContent, resp.StatusCode)
	}
}

<<<<<<< HEAD
=======
func TestRespond(t *testing.T) {
	cases := []struct {
		response interface{}
		expected string
	}{
		{
			response: &queryData{
				ResultType: parser.ValueTypeMatrix,
				Result: promql.Matrix{
					promql.Series{
						Floats: []promql.FPoint{{F: 1, T: 1000}},
						Metric: labels.FromStrings("__name__", "foo"),
					},
				},
			},
			expected: `{"status":"success","data":{"resultType":"matrix","result":[{"metric":{"__name__":"foo"},"values":[[1,"1"]]}]}}`,
		},
		{
			response: &queryData{
				ResultType: parser.ValueTypeMatrix,
				Result: promql.Matrix{
					promql.Series{
						Histograms: []promql.HPoint{{H: &histogram.FloatHistogram{
							Schema:        2,
							ZeroThreshold: 0.001,
							ZeroCount:     12,
							Count:         10,
							Sum:           20,
							PositiveSpans: []histogram.Span{
								{Offset: 3, Length: 2},
								{Offset: 1, Length: 3},
							},
							NegativeSpans: []histogram.Span{
								{Offset: 2, Length: 2},
							},
							PositiveBuckets: []float64{1, 2, 2, 1, 1},
							NegativeBuckets: []float64{2, 1},
						}, T: 1000}},
						Metric: labels.FromStrings("__name__", "foo"),
					},
				},
			},
			expected: `{"status":"success","data":{"resultType":"matrix","result":[{"metric":{"__name__":"foo"},"histograms":[[1,{"count":"10","sum":"20","buckets":[[1,"-1.6817928305074288","-1.414213562373095","1"],[1,"-1.414213562373095","-1.189207115002721","2"],[3,"-0.001","0.001","12"],[0,"1.414213562373095","1.6817928305074288","1"],[0,"1.6817928305074288","2","2"],[0,"2.378414230005442","2.82842712474619","2"],[0,"2.82842712474619","3.3635856610148576","1"],[0,"3.3635856610148576","4","1"]]}]]}]}}`,
		},
		{
			response: promql.FPoint{F: 0, T: 0},
			expected: `{"status":"success","data":[0,"0"]}`,
		},
		{
			response: promql.FPoint{F: 20, T: 1},
			expected: `{"status":"success","data":[0.001,"20"]}`,
		},
		{
			response: promql.FPoint{F: 20, T: 10},
			expected: `{"status":"success","data":[0.010,"20"]}`,
		},
		{
			response: promql.FPoint{F: 20, T: 100},
			expected: `{"status":"success","data":[0.100,"20"]}`,
		},
		{
			response: promql.FPoint{F: 20, T: 1001},
			expected: `{"status":"success","data":[1.001,"20"]}`,
		},
		{
			response: promql.FPoint{F: 20, T: 1010},
			expected: `{"status":"success","data":[1.010,"20"]}`,
		},
		{
			response: promql.FPoint{F: 20, T: 1100},
			expected: `{"status":"success","data":[1.100,"20"]}`,
		},
		{
			response: promql.FPoint{F: 20, T: 12345678123456555},
			expected: `{"status":"success","data":[12345678123456.555,"20"]}`,
		},
		{
			response: promql.FPoint{F: 20, T: -1},
			expected: `{"status":"success","data":[-0.001,"20"]}`,
		},
		{
			response: promql.FPoint{F: math.NaN(), T: 0},
			expected: `{"status":"success","data":[0,"NaN"]}`,
		},
		{
			response: promql.FPoint{F: math.Inf(1), T: 0},
			expected: `{"status":"success","data":[0,"+Inf"]}`,
		},
		{
			response: promql.FPoint{F: math.Inf(-1), T: 0},
			expected: `{"status":"success","data":[0,"-Inf"]}`,
		},
		{
			response: promql.FPoint{F: 1.2345678e6, T: 0},
			expected: `{"status":"success","data":[0,"1234567.8"]}`,
		},
		{
			response: promql.FPoint{F: 1.2345678e-6, T: 0},
			expected: `{"status":"success","data":[0,"0.0000012345678"]}`,
		},
		{
			response: promql.FPoint{F: 1.2345678e-67, T: 0},
			expected: `{"status":"success","data":[0,"1.2345678e-67"]}`,
		},
		{
			response: []exemplar.QueryResult{
				{
					SeriesLabels: labels.FromStrings("foo", "bar"),
					Exemplars: []exemplar.Exemplar{
						{
							Labels: labels.FromStrings("traceID", "abc"),
							Value:  100.123,
							Ts:     1234,
						},
					},
				},
			},
			expected: `{"status":"success","data":[{"seriesLabels":{"foo":"bar"},"exemplars":[{"labels":{"traceID":"abc"},"value":"100.123","timestamp":1.234}]}]}`,
		},
		{
			response: []exemplar.QueryResult{
				{
					SeriesLabels: labels.FromStrings("foo", "bar"),
					Exemplars: []exemplar.Exemplar{
						{
							Labels: labels.FromStrings("traceID", "abc"),
							Value:  math.Inf(1),
							Ts:     1234,
						},
					},
				},
			},
			expected: `{"status":"success","data":[{"seriesLabels":{"foo":"bar"},"exemplars":[{"labels":{"traceID":"abc"},"value":"+Inf","timestamp":1.234}]}]}`,
		},
	}

	for _, c := range cases {
		s := httptest.NewServer(http.HandlerFunc(func(w http.ResponseWriter, r *http.Request) {
			api := API{}
			api.respond(w, c.response, nil)
		}))
		defer s.Close()

		resp, err := http.Get(s.URL)
		if err != nil {
			t.Fatalf("Error on test request: %s", err)
		}
		body, err := io.ReadAll(resp.Body)
		defer resp.Body.Close()
		if err != nil {
			t.Fatalf("Error reading response body: %s", err)
		}

		if string(body) != c.expected {
			t.Fatalf("Expected response \n%v\n but got \n%v\n", c.expected, string(body))
		}
	}
}

>>>>>>> 031d22df
func TestTSDBStatus(t *testing.T) {
	tsdb := &fakeDB{}
	tsdbStatusAPI := func(api *API) apiFunc { return api.serveTSDBStatus }

	for i, tc := range []struct {
		db       *fakeDB
		endpoint func(api *API) apiFunc
		method   string
		values   url.Values

		errType errorType
	}{
		// Tests for the TSDB Status endpoint.
		{
			db:       tsdb,
			endpoint: tsdbStatusAPI,
			errType:  errorNone,
		},
		{
			db:       tsdb,
			endpoint: tsdbStatusAPI,
			values:   map[string][]string{"limit": {"20"}},
			errType:  errorNone,
		},
		{
			db:       tsdb,
			endpoint: tsdbStatusAPI,
			values:   map[string][]string{"limit": {"0"}},
			errType:  errorBadData,
		},
	} {
		tc := tc
		t.Run(fmt.Sprintf("%d", i), func(t *testing.T) {
			api := &API{db: tc.db, gatherer: prometheus.DefaultGatherer}
			endpoint := tc.endpoint(api)
			req, err := http.NewRequest(tc.method, fmt.Sprintf("?%s", tc.values.Encode()), nil)
			if err != nil {
				t.Fatalf("Error when creating test request: %s", err)
			}
			res := endpoint(req)
			assertAPIError(t, res.err, tc.errType)
		})
	}
}

func TestReturnAPIError(t *testing.T) {
	cases := []struct {
		err      error
		expected errorType
	}{
		{
			err:      promql.ErrStorage{Err: errors.New("storage error")},
			expected: errorInternal,
		}, {
			err:      fmt.Errorf("wrapped: %w", promql.ErrStorage{Err: errors.New("storage error")}),
			expected: errorInternal,
		}, {
			err:      promql.ErrQueryTimeout("timeout error"),
			expected: errorTimeout,
		}, {
			err:      fmt.Errorf("wrapped: %w", promql.ErrQueryTimeout("timeout error")),
			expected: errorTimeout,
		}, {
			err:      promql.ErrQueryCanceled("canceled error"),
			expected: errorCanceled,
		}, {
			err:      fmt.Errorf("wrapped: %w", promql.ErrQueryCanceled("canceled error")),
			expected: errorCanceled,
		}, {
			err:      errors.New("exec error"),
			expected: errorExec,
		},
	}

	for ix, c := range cases {
		actual := returnAPIError(c.err)
		require.Error(t, actual, ix)
		require.Equal(t, c.expected, actual.typ, ix)
	}
}

// This is a global to avoid the benchmark being optimized away.
var testResponseWriter = httptest.ResponseRecorder{}

func BenchmarkRespond(b *testing.B) {
	b.ReportAllocs()
<<<<<<< HEAD
	request, err := http.NewRequest(http.MethodGet, "/does-not-matter", nil)
	require.NoError(b, err)
	points := []promql.Point{}
=======
	points := []promql.FPoint{}
>>>>>>> 031d22df
	for i := 0; i < 10000; i++ {
		points = append(points, promql.FPoint{F: float64(i * 1000000), T: int64(i)})
	}
	response := &QueryData{
		ResultType: parser.ValueTypeMatrix,
		Result: promql.Matrix{
			promql.Series{
				Floats: points,
				Metric: labels.EmptyLabels(),
			},
		},
	}
	b.ResetTimer()
	api := API{}
	api.InstallCodec(JSONCodec{})
	for n := 0; n < b.N; n++ {
		api.respond(&testResponseWriter, request, response, nil)
	}
}

func TestGetGlobalURL(t *testing.T) {
	mustParseURL := func(t *testing.T, u string) *url.URL {
		parsed, err := url.Parse(u)
		require.NoError(t, err)
		return parsed
	}

	testcases := []struct {
		input    *url.URL
		opts     GlobalURLOptions
		expected *url.URL
		errorful bool
	}{
		{
			mustParseURL(t, "http://127.0.0.1:9090"),
			GlobalURLOptions{
				ListenAddress: "127.0.0.1:9090",
				Host:          "127.0.0.1:9090",
				Scheme:        "http",
			},
			mustParseURL(t, "http://127.0.0.1:9090"),
			false,
		},
		{
			mustParseURL(t, "http://127.0.0.1:9090"),
			GlobalURLOptions{
				ListenAddress: "127.0.0.1:9090",
				Host:          "prometheus.io",
				Scheme:        "https",
			},
			mustParseURL(t, "https://prometheus.io"),
			false,
		},
		{
			mustParseURL(t, "http://exemple.com"),
			GlobalURLOptions{
				ListenAddress: "127.0.0.1:9090",
				Host:          "prometheus.io",
				Scheme:        "https",
			},
			mustParseURL(t, "http://exemple.com"),
			false,
		},
		{
			mustParseURL(t, "http://localhost:8080"),
			GlobalURLOptions{
				ListenAddress: "127.0.0.1:9090",
				Host:          "prometheus.io",
				Scheme:        "https",
			},
			mustParseURL(t, "http://prometheus.io:8080"),
			false,
		},
		{
			mustParseURL(t, "http://[::1]:8080"),
			GlobalURLOptions{
				ListenAddress: "127.0.0.1:9090",
				Host:          "prometheus.io",
				Scheme:        "https",
			},
			mustParseURL(t, "http://prometheus.io:8080"),
			false,
		},
		{
			mustParseURL(t, "http://localhost"),
			GlobalURLOptions{
				ListenAddress: "127.0.0.1:9090",
				Host:          "prometheus.io",
				Scheme:        "https",
			},
			mustParseURL(t, "http://prometheus.io"),
			false,
		},
		{
			mustParseURL(t, "http://localhost:9091"),
			GlobalURLOptions{
				ListenAddress: "[::1]:9090",
				Host:          "[::1]",
				Scheme:        "https",
			},
			mustParseURL(t, "http://[::1]:9091"),
			false,
		},
		{
			mustParseURL(t, "http://localhost:9091"),
			GlobalURLOptions{
				ListenAddress: "[::1]:9090",
				Host:          "[::1]:9090",
				Scheme:        "https",
			},
			mustParseURL(t, "http://[::1]:9091"),
			false,
		},
	}

	for i, tc := range testcases {
		t.Run(fmt.Sprintf("Test %d", i), func(t *testing.T) {
			output, err := getGlobalURL(tc.input, tc.opts)
			if tc.errorful {
				require.Error(t, err)
				return
			}
			require.NoError(t, err)
			require.Equal(t, tc.expected, output)
		})
	}
}

type testCodec struct {
	contentType MIMEType
	canEncode   bool
}

func (t *testCodec) ContentType() MIMEType {
	return t.contentType
}

func (t *testCodec) CanEncode(_ *Response) bool {
	return t.canEncode
}

func (t *testCodec) Encode(_ *Response) ([]byte, error) {
	return []byte(fmt.Sprintf("response from %v codec", t.contentType)), nil
}

func TestExtractQueryOpts(t *testing.T) {
	tests := []struct {
		name   string
		form   url.Values
		expect *promql.QueryOpts
		err    error
	}{
		{
			name: "with stats all",
			form: url.Values{
				"stats": []string{"all"},
			},
			expect: &promql.QueryOpts{
				EnablePerStepStats: true,
			},
			err: nil,
		},
		{
			name: "with stats none",
			form: url.Values{
				"stats": []string{"none"},
			},
			expect: &promql.QueryOpts{
				EnablePerStepStats: false,
			},
			err: nil,
		},
		{
			name: "with lookback delta",
			form: url.Values{
				"stats":          []string{"all"},
				"lookback_delta": []string{"30s"},
			},
			expect: &promql.QueryOpts{
				EnablePerStepStats: true,
				LookbackDelta:      30 * time.Second,
			},
			err: nil,
		},
		{
			name: "with invalid lookback delta",
			form: url.Values{
				"lookback_delta": []string{"invalid"},
			},
			expect: nil,
			err:    errors.New(`error parsing lookback delta duration: cannot parse "invalid" to a valid duration`),
		},
	}

	for _, test := range tests {
		t.Run(test.name, func(t *testing.T) {
			req := &http.Request{Form: test.form}
			opts, err := extractQueryOpts(req)
			require.Equal(t, test.expect, opts)
			if test.err == nil {
				require.NoError(t, err)
			} else {
				require.Equal(t, test.err.Error(), err.Error())
			}
		})
	}
}<|MERGE_RESOLUTION|>--- conflicted
+++ resolved
@@ -3043,7 +3043,6 @@
 				req.Header.Set("Accept", tc.acceptHeader)
 			}
 
-<<<<<<< HEAD
 			resp, err := http.DefaultClient.Do(req)
 			require.NoError(t, err)
 
@@ -3055,11 +3054,6 @@
 			require.Equal(t, tc.expectedContentType, resp.Header.Get("Content-Type"))
 			require.Equal(t, tc.expectedBody, string(body))
 		})
-=======
-	var res response
-	if err = json.Unmarshal(body, &res); err != nil {
-		t.Fatalf("Error unmarshaling JSON body: %s", err)
->>>>>>> 031d22df
 	}
 }
 
@@ -3115,13 +3109,8 @@
 		t.Fatalf("Expected Content-Type %q but got %q", "application/json", h)
 	}
 
-<<<<<<< HEAD
 	var res Response
-	if err = json.Unmarshal([]byte(body), &res); err != nil {
-=======
-	var res response
 	if err = json.Unmarshal(body, &res); err != nil {
->>>>>>> 031d22df
 		t.Fatalf("Error unmarshaling JSON body: %s", err)
 	}
 
@@ -3343,168 +3332,6 @@
 	}
 }
 
-<<<<<<< HEAD
-=======
-func TestRespond(t *testing.T) {
-	cases := []struct {
-		response interface{}
-		expected string
-	}{
-		{
-			response: &queryData{
-				ResultType: parser.ValueTypeMatrix,
-				Result: promql.Matrix{
-					promql.Series{
-						Floats: []promql.FPoint{{F: 1, T: 1000}},
-						Metric: labels.FromStrings("__name__", "foo"),
-					},
-				},
-			},
-			expected: `{"status":"success","data":{"resultType":"matrix","result":[{"metric":{"__name__":"foo"},"values":[[1,"1"]]}]}}`,
-		},
-		{
-			response: &queryData{
-				ResultType: parser.ValueTypeMatrix,
-				Result: promql.Matrix{
-					promql.Series{
-						Histograms: []promql.HPoint{{H: &histogram.FloatHistogram{
-							Schema:        2,
-							ZeroThreshold: 0.001,
-							ZeroCount:     12,
-							Count:         10,
-							Sum:           20,
-							PositiveSpans: []histogram.Span{
-								{Offset: 3, Length: 2},
-								{Offset: 1, Length: 3},
-							},
-							NegativeSpans: []histogram.Span{
-								{Offset: 2, Length: 2},
-							},
-							PositiveBuckets: []float64{1, 2, 2, 1, 1},
-							NegativeBuckets: []float64{2, 1},
-						}, T: 1000}},
-						Metric: labels.FromStrings("__name__", "foo"),
-					},
-				},
-			},
-			expected: `{"status":"success","data":{"resultType":"matrix","result":[{"metric":{"__name__":"foo"},"histograms":[[1,{"count":"10","sum":"20","buckets":[[1,"-1.6817928305074288","-1.414213562373095","1"],[1,"-1.414213562373095","-1.189207115002721","2"],[3,"-0.001","0.001","12"],[0,"1.414213562373095","1.6817928305074288","1"],[0,"1.6817928305074288","2","2"],[0,"2.378414230005442","2.82842712474619","2"],[0,"2.82842712474619","3.3635856610148576","1"],[0,"3.3635856610148576","4","1"]]}]]}]}}`,
-		},
-		{
-			response: promql.FPoint{F: 0, T: 0},
-			expected: `{"status":"success","data":[0,"0"]}`,
-		},
-		{
-			response: promql.FPoint{F: 20, T: 1},
-			expected: `{"status":"success","data":[0.001,"20"]}`,
-		},
-		{
-			response: promql.FPoint{F: 20, T: 10},
-			expected: `{"status":"success","data":[0.010,"20"]}`,
-		},
-		{
-			response: promql.FPoint{F: 20, T: 100},
-			expected: `{"status":"success","data":[0.100,"20"]}`,
-		},
-		{
-			response: promql.FPoint{F: 20, T: 1001},
-			expected: `{"status":"success","data":[1.001,"20"]}`,
-		},
-		{
-			response: promql.FPoint{F: 20, T: 1010},
-			expected: `{"status":"success","data":[1.010,"20"]}`,
-		},
-		{
-			response: promql.FPoint{F: 20, T: 1100},
-			expected: `{"status":"success","data":[1.100,"20"]}`,
-		},
-		{
-			response: promql.FPoint{F: 20, T: 12345678123456555},
-			expected: `{"status":"success","data":[12345678123456.555,"20"]}`,
-		},
-		{
-			response: promql.FPoint{F: 20, T: -1},
-			expected: `{"status":"success","data":[-0.001,"20"]}`,
-		},
-		{
-			response: promql.FPoint{F: math.NaN(), T: 0},
-			expected: `{"status":"success","data":[0,"NaN"]}`,
-		},
-		{
-			response: promql.FPoint{F: math.Inf(1), T: 0},
-			expected: `{"status":"success","data":[0,"+Inf"]}`,
-		},
-		{
-			response: promql.FPoint{F: math.Inf(-1), T: 0},
-			expected: `{"status":"success","data":[0,"-Inf"]}`,
-		},
-		{
-			response: promql.FPoint{F: 1.2345678e6, T: 0},
-			expected: `{"status":"success","data":[0,"1234567.8"]}`,
-		},
-		{
-			response: promql.FPoint{F: 1.2345678e-6, T: 0},
-			expected: `{"status":"success","data":[0,"0.0000012345678"]}`,
-		},
-		{
-			response: promql.FPoint{F: 1.2345678e-67, T: 0},
-			expected: `{"status":"success","data":[0,"1.2345678e-67"]}`,
-		},
-		{
-			response: []exemplar.QueryResult{
-				{
-					SeriesLabels: labels.FromStrings("foo", "bar"),
-					Exemplars: []exemplar.Exemplar{
-						{
-							Labels: labels.FromStrings("traceID", "abc"),
-							Value:  100.123,
-							Ts:     1234,
-						},
-					},
-				},
-			},
-			expected: `{"status":"success","data":[{"seriesLabels":{"foo":"bar"},"exemplars":[{"labels":{"traceID":"abc"},"value":"100.123","timestamp":1.234}]}]}`,
-		},
-		{
-			response: []exemplar.QueryResult{
-				{
-					SeriesLabels: labels.FromStrings("foo", "bar"),
-					Exemplars: []exemplar.Exemplar{
-						{
-							Labels: labels.FromStrings("traceID", "abc"),
-							Value:  math.Inf(1),
-							Ts:     1234,
-						},
-					},
-				},
-			},
-			expected: `{"status":"success","data":[{"seriesLabels":{"foo":"bar"},"exemplars":[{"labels":{"traceID":"abc"},"value":"+Inf","timestamp":1.234}]}]}`,
-		},
-	}
-
-	for _, c := range cases {
-		s := httptest.NewServer(http.HandlerFunc(func(w http.ResponseWriter, r *http.Request) {
-			api := API{}
-			api.respond(w, c.response, nil)
-		}))
-		defer s.Close()
-
-		resp, err := http.Get(s.URL)
-		if err != nil {
-			t.Fatalf("Error on test request: %s", err)
-		}
-		body, err := io.ReadAll(resp.Body)
-		defer resp.Body.Close()
-		if err != nil {
-			t.Fatalf("Error reading response body: %s", err)
-		}
-
-		if string(body) != c.expected {
-			t.Fatalf("Expected response \n%v\n but got \n%v\n", c.expected, string(body))
-		}
-	}
-}
-
->>>>>>> 031d22df
 func TestTSDBStatus(t *testing.T) {
 	tsdb := &fakeDB{}
 	tsdbStatusAPI := func(api *API) apiFunc { return api.serveTSDBStatus }
@@ -3591,13 +3418,9 @@
 
 func BenchmarkRespond(b *testing.B) {
 	b.ReportAllocs()
-<<<<<<< HEAD
 	request, err := http.NewRequest(http.MethodGet, "/does-not-matter", nil)
 	require.NoError(b, err)
-	points := []promql.Point{}
-=======
 	points := []promql.FPoint{}
->>>>>>> 031d22df
 	for i := 0; i < 10000; i++ {
 		points = append(points, promql.FPoint{F: float64(i * 1000000), T: int64(i)})
 	}
