--- conflicted
+++ resolved
@@ -71,12 +71,8 @@
 	opts := DefaultHeadOptions()
 	opts.ChunkRange = w.blockSize
 	opts.ChunkDirRoot = w.chunkDir
-<<<<<<< HEAD
 	opts.EnableNativeHistograms.Store(true)
-	h, err := NewHead(nil, w.logger, nil, opts, NewHeadStats())
-=======
 	h, err := NewHead(nil, w.logger, nil, nil, opts, NewHeadStats())
->>>>>>> 73d805cf
 	if err != nil {
 		return errors.Wrap(err, "tsdb.NewHead")
 	}
