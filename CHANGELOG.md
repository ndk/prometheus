# Changelog

## unreleased

<<<<<<< HEAD
* [BUGFIX] tsdb/wlog.Watcher.readSegmentForGC: Only count unknown record types against record_decode_failures_total metric. #14042
=======
* [FEATURE] OTLP receiver: Add new option `otlp.promote_resource_attributes`, for any OTel resource attributes that should be promoted to metric labels. #14200
* [FEATURE] Remote-Write: Add sender and receiver support for [Remote Write 2.0-rc.2](https://prometheus.io/docs/specs/remote_write_spec_2_0/) specification #14395 #14427 #14444
* [ENHANCEMENT] Remote-Write: 1.x messages against Remote Write 2.x Receivers will have now correct values for `prometheus_storage_<samples|histograms|exemplar>_failed_total` in case of partial errors #14444

## 2.53.1 / 2024-07-10

Fix a bug which would drop samples in remote-write if the sending flow stalled
for longer than it takes to write one "WAL segment". How long this takes depends on the size
of your Prometheus; as a rough guide with 10 million series it is about 2-3 minutes.

* [BUGFIX] Remote-write: stop dropping samples in catch-up #14446
>>>>>>> 71c90c71

## 2.53.0 / 2024-06-16

This release changes the default for GOGC, the Go runtime control for the trade-off between excess memory use and CPU usage. We have found that Prometheus operates with minimal additional CPU usage, but greatly reduced memory by adjusting the upstream Go default from 100 to 75.

* [CHANGE] Rules: Execute 1 query instead of N (where N is the number of alerts within alert rule) when restoring alerts. #13980 #14048
* [CHANGE] Runtime: Change GOGC threshold from 100 to 75 #14176 #14285
* [FEATURE] Rules: Add new option `query_offset` for each rule group via rule group configuration file and `rule_query_offset` as part of the global configuration to have more resilience for remote write delays. #14061 #14216 #14273
* [ENHANCEMENT] Rules: Add `rule_group_last_restore_duration_seconds` metric to measure the time it takes to restore a rule group. #13974
* [ENHANCEMENT] OTLP: Improve remote write format translation performance by using label set hashes for metric identifiers instead of string based ones. #14006 #13991
* [ENHANCEMENT] TSDB: Optimize querying with regexp matchers. #13620
* [BUGFIX] OTLP: Don't generate target_info unless there are metrics and at least one identifying label is defined. #13991
* [BUGFIX] Scrape: Do no try to ingest native histograms when the native histograms feature is turned off. This happened when protobuf scrape was enabled by for example the created time feature. #13987
* [BUGFIX] Scaleway SD: Use the instance's public IP if no private IP is available as the `__address__` meta label. #13941
* [BUGFIX] Query logger: Do not leak file descriptors on error. #13948
* [BUGFIX] TSDB: Let queries with heavy regex matches be cancelled and not use up the CPU. #14096 #14103 #14118 #14199
* [BUGFIX] API: Do not warn if result count is equal to the limit, only when exceeding the limit for the series, label-names and label-values APIs. #14116
* [BUGFIX] TSDB: Fix head stats and hooks when replaying a corrupted snapshot. #14079

## 2.52.1 / 2024-05-29

* [BUGFIX] Linode SD: Fix partial fetch when discovery would return more than 500 elements. #14141

## 2.52.0 / 2024-05-07

* [CHANGE] TSDB: Fix the predicate checking for blocks which are beyond the retention period to include the ones right at the retention boundary. #9633
* [FEATURE] Kubernetes SD: Add a new metric `prometheus_sd_kubernetes_failures_total` to track failed requests to Kubernetes API. #13554
* [FEATURE] Kubernetes SD: Add node and zone metadata labels when using the endpointslice role. #13935
* [FEATURE] Azure SD/Remote Write: Allow usage of Azure authorization SDK. #13099
* [FEATURE] Alerting: Support native histogram templating. #13731
* [FEATURE] Linode SD: Support IPv6 range discovery and region filtering. #13774
* [ENHANCEMENT] PromQL: Performance improvements for queries with regex matchers. #13461
* [ENHANCEMENT] PromQL: Performance improvements when using aggregation operators. #13744
* [ENHANCEMENT] PromQL: Validate label_join destination label. #13803
* [ENHANCEMENT] Scrape: Increment `prometheus_target_scrapes_sample_duplicate_timestamp_total` metric on duplicated series during one scrape. #12933
* [ENHANCEMENT] TSDB: Many improvements in performance. #13742 #13673 #13782
* [ENHANCEMENT] TSDB: Pause regular block compactions if the head needs to be compacted (prioritize head as it increases memory consumption). #13754
* [ENHANCEMENT] Observability: Improved logging during signal handling termination. #13772
* [ENHANCEMENT] Observability: All log lines for drop series use "num_dropped" key consistently. #13823
* [ENHANCEMENT] Observability: Log chunk snapshot and mmaped chunk replay duration during WAL replay. #13838
* [ENHANCEMENT] Observability: Log if the block is being created from WBL during compaction. #13846
* [BUGFIX] PromQL: Fix inaccurate sample number statistic when querying histograms. #13667
* [BUGFIX] PromQL: Fix `histogram_stddev` and `histogram_stdvar` for cases where the histogram has negative buckets. #13852
* [BUGFIX] PromQL: Fix possible duplicated label name and values in a metric result for specific queries. #13845
* [BUGFIX] Scrape: Fix setting native histogram schema factor during scrape. #13846
* [BUGFIX] TSDB: Fix counting of histogram samples when creating WAL checkpoint stats. #13776
* [BUGFIX] TSDB: Fix cases of compacting empty heads. #13755
* [BUGFIX] TSDB: Count float histograms in WAL checkpoint. #13844
* [BUGFIX] Remote Read: Fix memory leak due to broken requests. #13777
* [BUGFIX] API: Stop building response for `/api/v1/series/` when the API request was cancelled. #13766
* [BUGFIX] promtool: Fix panic on `promtool tsdb analyze --extended` when no native histograms are present. #13976

## 2.51.2 / 2024-04-09

Bugfix release.

[BUGFIX] Notifier: could hang when using relabeling on alerts #13861

## 2.51.1 / 2024-03-27

Bugfix release.

* [BUGFIX] PromQL: Re-instate validation of label_join destination label #13803
* [BUGFIX] Scraping (experimental native histograms): Fix handling of the min bucket factor on sync of targets #13846
* [BUGFIX] PromQL: Some queries could return the same series twice (library use only) #13845

## 2.51.0 / 2024-03-18

This version is built with Go 1.22.1.

There is a new optional build tag "dedupelabels", which should reduce memory consumption (#12304).
It is off by default; there will be an optional alternative image to try it out.

* [CHANGE] Scraping: Do experimental timestamp alignment even if tolerance is bigger than 1% of scrape interval #13624, #13737
* [FEATURE] Alerting: Relabel rules for AlertManagerConfig; allows routing alerts to different alertmanagers #12551, #13735
* [FEATURE] API: add limit param to series, label-names and label-values APIs #13396
* [FEATURE] UI (experimental native histograms): Add native histogram chart to Table view #13658
* [FEATURE] Promtool: Add a "tsdb dump-openmetrics" to dump in OpenMetrics format. #13194
* [FEATURE] PromQL (experimental native histograms): Add histogram_avg function #13467
* [ENHANCEMENT] Rules: Evaluate independent rules concurrently #12946, #13527
* [ENHANCEMENT] Scraping (experimental native histograms): Support exemplars #13488
* [ENHANCEMENT] Remote Write: Disable resharding during active retry backoffs #13562
* [ENHANCEMENT] Observability: Add native histograms to latency/duration metrics #13681
* [ENHANCEMENT] Observability: Add 'type' label to prometheus_tsdb_head_out_of_order_samples_appended_total #13607
* [ENHANCEMENT] API: Faster generation of targets into JSON #13469, #13484
* [ENHANCEMENT] Scraping, API: Use faster compression library #10782
* [ENHANCEMENT] OpenTelemetry: Performance improvements in OTLP parsing #13627
* [ENHANCEMENT] PromQL: Optimisations to reduce CPU and memory #13448, #13536
* [BUGFIX] PromQL: Constrain extrapolation in rate() to half of sample interval #13725
* [BUGFIX] Remote Write: Stop slowing down when a new WAL segment is created #13583, #13628
* [BUGFIX] PromQL: Fix wrongly scoped range vectors with @ modifier #13559
* [BUGFIX] Kubernetes SD: Pod status changes were not discovered by Endpoints service discovery #13337
* [BUGFIX] Azure SD: Fix 'error: parameter virtualMachineScaleSetName cannot be empty' (#13702)
* [BUGFIX] Remote Write: Fix signing for AWS sigv4 transport #13497
* [BUGFIX] Observability: Exemplars emitted by Prometheus use "trace_id" not "traceID" #13589

## 2.50.1 / 2024-02-26

* [BUGFIX] API: Fix metadata API using wrong field names. #13633

## 2.50.0 / 2024-02-22

* [CHANGE] Remote Write: Error `storage.ErrTooOldSample` is now generating HTTP error 400 instead of HTTP error 500. #13335
* [FEATURE] Remote Write: Drop old inmemory samples. Activated using the config entry `sample_age_limit`. #13002
* [FEATURE] **Experimental**: Add support for ingesting zeros as created timestamps. (enabled under the feature-flag `created-timestamp-zero-ingestion`). #12733 #13279
* [FEATURE] Promtool: Add `analyze` histograms command. #12331
* [FEATURE] TSDB/compaction: Add a way to enable overlapping compaction. #13282 #13393 #13398
* [FEATURE] Add automatic memory limit handling. Activated using the feature flag. `auto-gomemlimit` #13395
* [ENHANCEMENT] Promtool: allow specifying multiple matchers in `promtool tsdb dump`. #13296
* [ENHANCEMENT] PromQL: Restore more efficient version of `NewPossibleNonCounterInfo` annotation. #13022
* [ENHANCEMENT] Kuma SD: Extend configuration to allow users to specify client ID. #13278
* [ENHANCEMENT] PromQL: Use natural sort in `sort_by_label` and `sort_by_label_desc`. This is **experimental**. #13411
* [ENHANCEMENT] Native Histograms: support `native_histogram_min_bucket_factor` in scrape_config. #13222
* [ENHANCEMENT] Native Histograms: Issue warning if histogramRate is applied to the wrong kind of histogram. #13392
* [ENHANCEMENT] TSDB: Make transaction isolation data structures smaller. #13015
* [ENHANCEMENT] TSDB/postings: Optimize merge using Loser Tree. #12878
* [ENHANCEMENT] TSDB: Simplify internal series delete function. #13261
* [ENHANCEMENT] Agent: Performance improvement by making the global hash lookup table smaller. #13262
* [ENHANCEMENT] PromQL: faster execution of metric functions, e.g. abs(), rate() #13446
* [ENHANCEMENT] TSDB: Optimize label values with matchers by taking shortcuts. #13426
* [ENHANCEMENT] Kubernetes SD: Check preconditions earlier and avoid unnecessary checks or iterations in kube_sd. #13408
* [ENHANCEMENT] Promtool: Improve visibility for `promtool test rules` with JSON colored formatting. #13342
* [ENHANCEMENT] Consoles: Exclude iowait and steal from CPU Utilisation. #9593
* [ENHANCEMENT] Various improvements and optimizations on Native Histograms. #13267, #13215, #13276 #13289, #13340
* [BUGFIX] Scraping: Fix quality value in HTTP Accept header. #13313
* [BUGFIX] UI: Fix usage of the function `time()` that was crashing. #13371
* [BUGFIX] Azure SD: Fix SD crashing when it finds a VM scale set. #13578

## 2.49.1 / 2024-01-15

* [BUGFIX] TSDB: Fixed a wrong `q=` value in scrape accept header #13313

## 2.49.0 / 2024-01-15

* [FEATURE] Promtool: Add `--run` flag promtool test rules command. #12206
* [FEATURE] SD: Add support for `NS` records to DNS SD. #13219
* [FEATURE] UI: Add heatmap visualization setting in the Graph tab, useful histograms. #13096 #13371
* [FEATURE] Scraping: Add `scrape_config.enable_compression` (default true) to disable gzip compression when scraping the target. #13166
* [FEATURE] PromQL: Add a `promql-experimental-functions` feature flag containing some new experimental PromQL functions. #13103 NOTE: More experimental functions might be added behind the same feature flag in the future. Added functions:
  * Experimental `mad_over_time` (median absolute deviation around the median) function. #13059
  * Experimental `sort_by_label` and `sort_by_label_desc` functions allowing sorting returned series by labels. #11299
* [FEATURE] SD: Add `__meta_linode_gpus` label to Linode SD. #13097
* [FEATURE] API: Add `exclude_alerts` query parameter to `/api/v1/rules` to only return recording rules. #12999
* [FEATURE] TSDB: --storage.tsdb.retention.time flag value is now exposed as a `prometheus_tsdb_retention_limit_seconds` metric. #12986
* [FEATURE] Scraping: Add ability to specify priority of scrape protocols to accept during scrape (e.g. to scrape Prometheus proto format for certain jobs). This can be changed by setting `global.scrape_protocols` and `scrape_config.scrape_protocols`. #12738
* [ENHANCEMENT] Scraping: Automated handling of scraping histograms that violate `scrape_config.native_histogram_bucket_limit` setting. #13129
* [ENHANCEMENT] Scraping: Optimized memory allocations when scraping. #12992
* [ENHANCEMENT] SD: Added cache for Azure SD to avoid rate-limits. #12622
* [ENHANCEMENT] TSDB: Various improvements to OOO exemplar scraping. E.g. allowing ingestion of exemplars with the same timestamp, but with different labels. #13021
* [ENHANCEMENT] API: Optimize `/api/v1/labels` and `/api/v1/label/<label_name>/values` when 1 set of matchers are used. #12888
* [ENHANCEMENT] TSDB: Various optimizations for TSDB block index, head mmap chunks and WAL, reducing latency and memory allocations (improving API calls, compaction queries etc). #12997 #13058 #13056 #13040
* [ENHANCEMENT] PromQL: Optimize memory allocations and latency when querying float histograms. #12954
* [ENHANCEMENT] Rules: Instrument TraceID in log lines for rule evaluations. #13034
* [ENHANCEMENT] PromQL: Optimize memory allocations in query_range calls. #13043
* [ENHANCEMENT] Promtool: unittest interval now defaults to evaluation_intervals when not set. #12729
* [BUGFIX] SD: Fixed Azure SD public IP reporting #13241
* [BUGFIX] API: Fix inaccuracies in posting cardinality statistics. #12653
* [BUGFIX] PromQL: Fix inaccuracies of `histogram_quantile` with classic histograms. #13153
* [BUGFIX] TSDB: Fix rare fails or inaccurate queries with OOO samples. #13115
* [BUGFIX] TSDB: Fix rare panics on append commit when exemplars are used. #13092
* [BUGFIX] TSDB: Fix exemplar WAL storage, so remote write can send/receive samples before exemplars. #13113
* [BUGFIX] Mixins: Fix `url` filter on remote write dashboards. #10721
* [BUGFIX] PromQL/TSDB: Various fixes to float histogram operations. #12891 #12977 #12609 #13190 #13189 #13191 #13201 #13212 #13208
* [BUGFIX] Promtool: Fix int32 overflow issues for 32-bit architectures. #12978
* [BUGFIX] SD: Fix Azure VM Scale Set NIC issue. #13283

## 2.48.1 / 2023-12-07

* [BUGFIX] TSDB: Make the wlog watcher read segments synchronously when not tailing. #13224
* [BUGFIX] Agent: Participate in notify calls (fixes slow down in remote write handling introduced in 2.45). #13223

## 2.48.0 / 2023-11-16

* [CHANGE] Remote-write: respect Retry-After header on 5xx errors. #12677
* [FEATURE] Alerting: Add AWS SigV4 authentication support for Alertmanager endpoints. #12774
* [FEATURE] Promtool: Add support for histograms in the TSDB dump command. #12775
* [FEATURE] PromQL: Add warnings (and annotations) to PromQL query results. #12152 #12982 #12988 #13012
* [FEATURE] Remote-write: Add Azure AD OAuth authentication support for remote write requests. #12572
* [ENHANCEMENT] Remote-write: Add a header to count retried remote write requests. #12729
* [ENHANCEMENT] TSDB: Improve query performance by re-using iterator when moving between series. #12757
* [ENHANCEMENT] UI: Move /targets page discovered labels to expandable section #12824
* [ENHANCEMENT] TSDB: Optimize WBL loading by not sending empty buffers over channel. #12808
* [ENHANCEMENT] TSDB: Reply WBL mmap markers concurrently. #12801
* [ENHANCEMENT] Promtool: Add support for specifying series matchers in the TSDB analyze command. #12842
* [ENHANCEMENT] PromQL: Prevent Prometheus from overallocating memory on subquery with large amount of steps. #12734
* [ENHANCEMENT] PromQL: Add warning when monotonicity is forced in the input to histogram_quantile. #12931
* [ENHANCEMENT] Scraping: Optimize sample appending by reducing garbage. #12939
* [ENHANCEMENT] Storage: Reduce memory allocations in queries that merge series sets. #12938
* [ENHANCEMENT] UI: Show group interval in rules display. #12943
* [ENHANCEMENT] Scraping: Save memory when scraping by delaying creation of buffer. #12953
* [ENHANCEMENT] Agent: Allow ingestion of out-of-order samples. #12897
* [ENHANCEMENT] Promtool: Improve support for native histograms in TSDB analyze command. #12869
* [ENHANCEMENT] Scraping: Add configuration option for tracking staleness of scraped timestamps. #13060
* [BUGFIX] SD: Ensure that discovery managers are properly canceled. #10569
* [BUGFIX] TSDB: Fix PostingsForMatchers race with creating new series. #12558
* [BUGFIX] TSDB: Fix handling of explicit counter reset header in histograms. #12772
* [BUGFIX] SD: Validate HTTP client configuration in HTTP, EC2, Azure, Uyuni, PuppetDB, and Lightsail SDs. #12762 #12811 #12812 #12815 #12814 #12816
* [BUGFIX] TSDB: Fix counter reset edgecases causing native histogram panics. #12838
* [BUGFIX] TSDB: Fix duplicate sample detection at chunk size limit. #12874
* [BUGFIX] Promtool: Fix errors not being reported in check rules command. #12715
* [BUGFIX] TSDB: Avoid panics reported in logs when head initialization takes a long time. #12876
* [BUGFIX] TSDB: Ensure that WBL is repaired when possible. #12406
* [BUGFIX] Storage: Fix crash caused by incorrect mixed samples handling. #13055
* [BUGFIX] TSDB: Fix compactor failures by adding min time to histogram chunks. #13062

## 2.47.1 / 2023-10-04

* [BUGFIX] Fix duplicate sample detection at chunk size limit #12874

## 2.47.0 / 2023-09-06

This release adds an experimental OpenTelemetry (OTLP) Ingestion feature,
and also new setting `keep_dropped_targets` to limit the amount of dropped
targets held in memory. This defaults to 0 meaning 'no limit', so we encourage
users with large Prometheus to try setting a limit such as 100.

* [FEATURE] Web: Add OpenTelemetry (OTLP) Ingestion endpoint. #12571 #12643
* [FEATURE] Scraping: Optionally limit detail on dropped targets, to save memory. #12647
* [ENHANCEMENT] TSDB: Write head chunks to disk in the background to reduce blocking. #11818
* [ENHANCEMENT] PromQL: Speed up aggregate and function queries. #12682
* [ENHANCEMENT] PromQL: More efficient evaluation of query with `timestamp()`. #12579
* [ENHANCEMENT] API: Faster streaming of Labels to JSON. #12598
* [ENHANCEMENT] Agent: Memory pooling optimisation. #12651
* [ENHANCEMENT] TSDB: Prevent storage space leaks due to terminated snapshots on shutdown. #12664
* [ENHANCEMENT] Histograms: Refactoring and optimisations. #12352 #12584 #12596 #12711 #12054
* [ENHANCEMENT] Histograms: Add `histogram_stdvar` and `histogram_stddev` functions. #12614
* [ENHANCEMENT] Remote-write: add http.resend_count tracing attribute. #12676
* [ENHANCEMENT] TSDB: Support native histograms in snapshot on shutdown. #12722
* [BUGFIX] TSDB/Agent: ensure that new series get written to WAL on rollback. #12592
* [BUGFIX] Scraping: fix infinite loop on exemplar in protobuf format. #12737

## 2.46.0 / 2023-07-25

* [FEATURE] Promtool: Add PromQL format and label matcher set/delete commands to promtool. #11411
* [FEATURE] Promtool: Add push metrics command. #12299
* [ENHANCEMENT] Promtool: Read from stdin if no filenames are provided in check rules. #12225
* [ENHANCEMENT] Hetzner SD: Support larger ID's that will be used by Hetzner in September. #12569
* [ENHANCEMENT] Kubernetes SD: Add more labels for endpointslice and endpoints role. #10914
* [ENHANCEMENT] Kubernetes SD: Do not add pods to target group if the PodIP status is not set. #11642
* [ENHANCEMENT] OpenStack SD: Include instance image ID in labels. #12502
* [ENHANCEMENT] Remote Write receiver: Validate the metric names and labels. #11688
* [ENHANCEMENT] Web: Initialize `prometheus_http_requests_total` metrics with `code` label set to `200`. #12472
* [ENHANCEMENT] TSDB: Add Zstandard compression option for wlog. #11666
* [ENHANCEMENT] TSDB: Support native histograms in snapshot on shutdown. #12258
* [ENHANCEMENT] Labels: Avoid compiling regexes that are literal. #12434
* [BUGFIX] Histograms: Fix parsing of float histograms without zero bucket. #12577
* [BUGFIX] Histograms: Fix scraping native and classic histograms missing some histograms. #12554
* [BUGFIX] Histograms: Enable ingestion of multiple exemplars per sample. 12557
* [BUGFIX] File SD: Fix path handling in File-SD watcher to allow directory monitoring on Windows. #12488
* [BUGFIX] Linode SD: Cast `InstanceSpec` values to `int64` to avoid overflows on 386 architecture. #12568
* [BUGFIX] PromQL Engine: Include query parsing in active-query tracking. #12418
* [BUGFIX] TSDB: Handle TOC parsing failures. #10623

## 2.45.0 / 2023-06-23

This release is a LTS (Long-Term Support) release of Prometheus and will
receive security, documentation and bugfix patches for at least 12 months.
Please read more about our LTS release cycle at
<https://prometheus.io/docs/introduction/release-cycle/>.

* [FEATURE] API: New limit parameter to limit the number of items returned by `/api/v1/status/tsdb` endpoint. #12336
* [FEATURE] Config: Add limits to global config. #12126
* [FEATURE] Consul SD: Added support for `path_prefix`. #12372
* [FEATURE] Native histograms: Add option to scrape both classic and native histograms. #12350
* [FEATURE] Native histograms: Added support for two more arithmetic operators `avg_over_time` and `sum_over_time`. #12262
* [FEATURE] Promtool: When providing the block id, only one block will be loaded and analyzed. #12031
* [FEATURE] Remote-write: New Azure ad configuration to support remote writing directly to Azure Monitor workspace. #11944
* [FEATURE] TSDB: Samples per chunk are now configurable with flag `storage.tsdb.samples-per-chunk`. By default set to its former value 120. #12055
* [ENHANCEMENT] Native histograms: bucket size can now be limited to avoid scrape fails. #12254
* [ENHANCEMENT] TSDB: Dropped series are now deleted from the WAL sooner. #12297
* [BUGFIX] Native histograms: ChunkSeries iterator now checks if a new sample can be appended to the open chunk. #12185
* [BUGFIX] Native histograms: Fix Histogram Appender `Appendable()` segfault. #12357
* [BUGFIX] Native histograms: Fix setting reset header to gauge histograms in seriesToChunkEncoder. #12329
* [BUGFIX] TSDB: Tombstone intervals are not modified after Get() call. #12245
* [BUGFIX] TSDB: Use path/filepath to set the WAL directory. #12349

## 2.44.0 / 2023-05-13

This version is built with Go tag `stringlabels`, to use the smaller data
structure for Labels that was optional in the previous release. For more
details about this code change see #10991.

* [CHANGE] Remote-write: Raise default samples per send to 2,000. #12203
* [FEATURE] Remote-read: Handle native histograms. #12085, #12192
* [FEATURE] Promtool: Health and readiness check of prometheus server in CLI. #12096
* [FEATURE] PromQL: Add `query_samples_total` metric, the total number of samples loaded by all queries. #12251
* [ENHANCEMENT] Storage: Optimise buffer used to iterate through samples. #12326
* [ENHANCEMENT] Scrape: Reduce memory allocations on target labels. #12084
* [ENHANCEMENT] PromQL: Use faster heap method for `topk()` / `bottomk()`. #12190
* [ENHANCEMENT] Rules API: Allow filtering by rule name. #12270
* [ENHANCEMENT] Native Histograms: Various fixes and improvements. #11687, #12264, #12272
* [ENHANCEMENT] UI: Search of scraping pools is now case-insensitive. #12207
* [ENHANCEMENT] TSDB: Add an affirmative log message for successful WAL repair. #12135
* [BUGFIX] TSDB: Block compaction failed when shutting down. #12179
* [BUGFIX] TSDB: Out-of-order chunks could be ignored if the write-behind log was deleted. #12127

## 2.43.1 / 2023-05-03

* [BUGFIX] Labels: `Set()` after `Del()` would be ignored, which broke some relabeling rules. #12322

## 2.43.0 / 2023-03-21

We are working on some performance improvements in Prometheus, which are only
built into Prometheus when compiling it using the Go tag `stringlabels`
(therefore they are not shipped in the default binaries). It uses a data
structure for labels that uses a single string to hold all the label/values,
resulting in a smaller heap size and some speedups in most cases. We would like
to encourage users who are interested in these improvements to help us measure
the gains on their production architecture. We are providing release artefacts
`2.43.0+stringlabels` and Docker images tagged `v2.43.0-stringlabels` with those
improvements for testing. #10991

* [FEATURE] Promtool: Add HTTP client configuration to query commands. #11487
* [FEATURE] Scrape: Add `scrape_config_files` to include scrape configs from different files. #12019
* [FEATURE] HTTP client: Add `no_proxy` to exclude URLs from proxied requests. #12098
* [FEATURE] HTTP client: Add `proxy_from_environment` to read proxies from env variables. #12098
* [ENHANCEMENT] API: Add support for setting lookback delta per query via the API. #12088
* [ENHANCEMENT] API: Change HTTP status code from 503/422 to 499 if a request is canceled. #11897
* [ENHANCEMENT] Scrape: Allow exemplars for all metric types. #11984
* [ENHANCEMENT] TSDB: Add metrics for head chunks and WAL folders size. #12013
* [ENHANCEMENT] TSDB: Automatically remove incorrect snapshot with index that is ahead of WAL. #11859
* [ENHANCEMENT] TSDB: Improve Prometheus parser error outputs to be more comprehensible. #11682
* [ENHANCEMENT] UI: Scope `group by` labels to metric in autocompletion. #11914
* [BUGFIX] Scrape: Fix `prometheus_target_scrape_pool_target_limit` metric not set before reloading. #12002
* [BUGFIX] TSDB: Correctly update `prometheus_tsdb_head_chunks_removed_total` and `prometheus_tsdb_head_chunks` metrics when reading WAL. #11858
* [BUGFIX] TSDB: Use the correct unit (seconds) when recording out-of-order append deltas in the `prometheus_tsdb_sample_ooo_delta` metric. #12004

## 2.42.0 / 2023-01-31

This release comes with a bunch of feature coverage for native histograms and breaking changes.

If you are trying native histograms already, we recommend you remove the `wal` directory when upgrading.
Because the old WAL record for native histograms is not backward compatible in v2.42.0, this will lead to some data loss for the latest data.

Additionally, if you scrape "float histograms" or use recording rules on native histograms in v2.42.0 (which writes float histograms),
it is a one-way street since older versions do not support float histograms.

* [CHANGE] **breaking** TSDB: Changed WAL record format for the experimental native histograms. #11783
* [FEATURE] Add 'keep_firing_for' field to alerting rules. #11827
* [FEATURE] Promtool: Add support of selecting timeseries for TSDB dump. #11872
* [ENHANCEMENT] Agent: Native histogram support. #11842
* [ENHANCEMENT] Rules: Support native histograms in recording rules. #11838
* [ENHANCEMENT] SD: Add container ID as a meta label for pod targets for Kubernetes. #11844
* [ENHANCEMENT] SD: Add VM size label to azure service discovery. #11650
* [ENHANCEMENT] Support native histograms in federation. #11830
* [ENHANCEMENT] TSDB: Add gauge histogram support. #11783 #11840 #11814
* [ENHANCEMENT] TSDB/Scrape: Support FloatHistogram that represents buckets as float64 values. #11522 #11817 #11716
* [ENHANCEMENT] UI: Show individual scrape pools on /targets page. #11142

## 2.41.0 / 2022-12-20

* [FEATURE] Relabeling: Add `keepequal` and `dropequal` relabel actions. #11564
* [FEATURE] Add support for HTTP proxy headers. #11712
* [ENHANCEMENT] Reload private certificates when changed on disk. #11685
* [ENHANCEMENT] Add `max_version` to specify maximum TLS version in `tls_config`. #11685
* [ENHANCEMENT] Add `goos` and `goarch` labels to `prometheus_build_info`. #11685
* [ENHANCEMENT] SD: Add proxy support for EC2 and LightSail SDs #11611
* [ENHANCEMENT] SD: Add new metric `prometheus_sd_file_watcher_errors_total`. #11066
* [ENHANCEMENT] Remote Read: Use a pool to speed up marshalling. #11357
* [ENHANCEMENT] TSDB: Improve handling of tombstoned chunks in iterators. #11632
* [ENHANCEMENT] TSDB: Optimize postings offset table reading. #11535
* [BUGFIX] Scrape: Validate the metric name, label names, and label values after relabeling. #11074
* [BUGFIX] Remote Write receiver and rule manager: Fix error handling. #11727

## 2.40.7 / 2022-12-14

* [BUGFIX] Use Windows native DNS resolver. #11704
* [BUGFIX] TSDB: Fix queries involving negative buckets of native histograms. #11699

## 2.40.6 / 2022-12-09

* [SECURITY] Security upgrade from go and upstream dependencies that include
  security fixes to the net/http and os packages. #11691

## 2.40.5 / 2022-12-01

* [BUGFIX] TSDB: Fix queries involving native histograms due to improper reset of iterators. #11643

## 2.40.4 / 2022-11-29

* [SECURITY] Fix basic authentication bypass vulnerability (CVE-2022-46146). GHSA-4v48-4q5m-8vx4

## 2.40.3 / 2022-11-23

* [BUGFIX] TSDB: Fix compaction after a deletion is called. #11623

## 2.40.2 / 2022-11-16

* [BUGFIX] UI: Fix black-on-black metric name color in dark mode. #11572

## 2.40.1 / 2022-11-09

* [BUGFIX] TSDB: Fix alignment for atomic int64 for 32 bit architecture. #11547
* [BUGFIX] Scrape: Fix accept headers. #11552

## 2.40.0 / 2022-11-08

This release introduces an experimental, native way of representing and storing histograms.

It can be enabled in Prometheus via `--enable-feature=native-histograms` to accept native histograms.
Enabling native histograms will also switch the preferred exposition format to protobuf.

To instrument your application with native histograms, use the `main` branch of `client_golang` (this will change for the final release when v1.14.0 of client_golang will be out), and set the `NativeHistogramBucketFactor` in your `HistogramOpts` (`1.1` is a good starting point).
Your existing histograms won't switch to native histograms until `NativeHistogramBucketFactor` is set.

* [FEATURE] Add **experimental** support for native histograms. Enable with the flag `--enable-feature=native-histograms`. #11447
* [FEATURE] SD: Add service discovery for OVHcloud. #10802
* [ENHANCEMENT] Kubernetes SD: Use protobuf encoding. #11353
* [ENHANCEMENT] TSDB: Use golang.org/x/exp/slices for improved sorting speed. #11054 #11318 #11380
* [ENHANCEMENT] Consul SD: Add enterprise admin partitions. Adds `__meta_consul_partition` label. Adds `partition` config in `consul_sd_config`. #11482
* [BUGFIX] API: Fix API error codes for `/api/v1/labels` and `/api/v1/series`. #11356

## 2.39.2 / 2022-11-09

* [BUGFIX] TSDB: Fix alignment for atomic int64 for 32 bit architecture. #11547

## 2.39.1 / 2022-10-07

* [BUGFIX] Rules: Fix notifier relabel changing the labels on active alerts. #11427

## 2.39.0 / 2022-10-05

* [FEATURE] **experimental** TSDB: Add support for ingesting out-of-order samples. This is configured via `out_of_order_time_window` field in the config file; check config file docs for more info. #11075
* [ENHANCEMENT] API: `/-/healthy` and `/-/ready` API calls now also respond to a `HEAD` request on top of existing `GET` support. #11160
* [ENHANCEMENT] PuppetDB SD: Add `__meta_puppetdb_query` label. #11238
* [ENHANCEMENT] AWS EC2 SD: Add `__meta_ec2_region` label. #11326
* [ENHANCEMENT] AWS Lightsail SD: Add `__meta_lightsail_region` label. #11326
* [ENHANCEMENT] Scrape: Optimise relabeling by re-using memory. #11147
* [ENHANCEMENT] TSDB: Improve WAL replay timings. #10973 #11307 #11319
* [ENHANCEMENT] TSDB: Optimise memory by not storing unnecessary data in the memory. #11280 #11288 #11296
* [ENHANCEMENT] TSDB: Allow overlapping blocks by default. `--storage.tsdb.allow-overlapping-blocks` now has no effect. #11331
* [ENHANCEMENT] UI: Click to copy label-value pair from query result to clipboard. #11229
* [BUGFIX] TSDB: Turn off isolation for Head compaction to fix a memory leak. #11317
* [BUGFIX] TSDB: Fix 'invalid magic number 0' error on Prometheus startup. #11338
* [BUGFIX] PromQL: Properly close file descriptor when logging unfinished queries. #11148
* [BUGFIX] Agent: Fix validation of flag options and prevent WAL from growing more than desired. #9876

## 2.38.0 / 2022-08-16

* [FEATURE]: Web: Add a `/api/v1/format_query` HTTP API endpoint that allows pretty-formatting PromQL expressions. #11036 #10544 #11005
* [FEATURE]: UI: Add support for formatting PromQL expressions in the UI. #11039
* [FEATURE]: DNS SD: Support MX records for discovering targets. #10099
* [FEATURE]: Templates: Add `toTime()` template function that allows converting sample timestamps to Go `time.Time` values. #10993
* [ENHANCEMENT]: Kubernetes SD: Add `__meta_kubernetes_service_port_number` meta label indicating the service port number. #11002 #11053
* [ENHANCEMENT]: Kubernetes SD: Add `__meta_kubernetes_pod_container_image` meta label indicating the container image. #11034 #11146
* [ENHANCEMENT]: PromQL: When a query panics, also log the query itself alongside the panic message. #10995
* [ENHANCEMENT]: UI: Tweak colors in the dark theme to improve the contrast ratio. #11068
* [ENHANCEMENT]: Web: Speed up calls to `/api/v1/rules` by avoiding locks and using atomic types instead. #10858
* [ENHANCEMENT]: Scrape: Add a `no-default-scrape-port` feature flag, which omits or removes any default HTTP (`:80`) or HTTPS (`:443`) ports in the target's scrape address. #9523
* [BUGFIX]: TSDB: In the WAL watcher metrics, expose the `type="exemplar"` label instead of `type="unknown"` for exemplar records. #11008
* [BUGFIX]: TSDB: Fix race condition around allocating series IDs during chunk snapshot loading. #11099

## 2.37.0 / 2022-07-14

This release is a LTS (Long-Term Support) release of Prometheus and will
receive security, documentation and bugfix patches for at least 6 months.
Please read more about our LTS release cycle at
<https://prometheus.io/docs/introduction/release-cycle/>.

Following data loss by users due to lack of unified buffer cache in OpenBSD, we
will no longer release Prometheus upstream for OpenBSD until a proper solution is
found. #8799

* [FEATURE] Nomad SD: New service discovery for Nomad built-in service discovery. #10915
* [ENHANCEMENT] Kubernetes SD: Allow attaching node labels for endpoint role. #10759
* [ENHANCEMENT] PromQL: Optimise creation of signature with/without labels. #10667
* [ENHANCEMENT] TSDB: Memory optimizations. #10873 #10874
* [ENHANCEMENT] TSDB: Reduce sleep time when reading WAL. #10859 #10878
* [ENHANCEMENT] OAuth2: Add appropriate timeouts and User-Agent header. #11020
* [BUGFIX] Alerting: Fix Alertmanager targets not being updated when alerts were queued. #10948
* [BUGFIX] Hetzner SD: Make authentication files relative to Prometheus config file. #10813
* [BUGFIX] Promtool: Fix `promtool check config` not erroring properly on failures. #10952
* [BUGFIX] Scrape: Keep relabeled scrape interval and timeout on reloads. #10916
* [BUGFIX] TSDB: Don't increment `prometheus_tsdb_compactions_failed_total` when context is canceled. #10772
* [BUGFIX] TSDB: Fix panic if series is not found when deleting series. #10907
* [BUGFIX] TSDB: Increase `prometheus_tsdb_mmap_chunk_corruptions_total` on out of sequence errors. #10406
* [BUGFIX] Uyuni SD: Make authentication files relative to Prometheus configuration file and fix default configuration values. #10813

## 2.36.2 / 2022-06-20

* [BUGFIX] Fix serving of static assets like fonts and favicon. #10888

## 2.36.1 / 2022-06-09

* [BUGFIX] promtool: Add --lint-fatal option. #10840

## 2.36.0 / 2022-05-30

* [FEATURE] Add lowercase and uppercase relabel action. #10641
* [FEATURE] SD: Add IONOS Cloud integration. #10514
* [FEATURE] SD: Add Vultr integration. #10714
* [FEATURE] SD: Add Linode SD failure count metric. #10673
* [FEATURE] Add prometheus_ready metric. #10682
* [ENHANCEMENT] Add stripDomain to template function. #10475
* [ENHANCEMENT] UI: Enable active search through dropped targets. #10668
* [ENHANCEMENT] promtool: support matchers when querying label values. #10727
* [ENHANCEMENT] Add agent mode identifier. #9638
* [BUGFIX] Changing TotalQueryableSamples from int to int64. #10549
* [BUGFIX] tsdb/agent: Ignore duplicate exemplars. #10595
* [BUGFIX] TSDB: Fix chunk overflow appending samples at a variable rate. #10607
* [BUGFIX] Stop rule manager before TSDB is stopped. #10680

## 2.35.0 / 2022-04-21

This Prometheus release is built with go1.18, which contains two noticeable changes related to TLS:

1. [TLS 1.0 and 1.1 disabled by default client-side](https://go.dev/doc/go1.18#tls10).
Prometheus users can override this with the `min_version` parameter of [tls_config](https://prometheus.io/docs/prometheus/latest/configuration/configuration/#tls_config).
2. [Certificates signed with the SHA-1 hash function are rejected](https://go.dev/doc/go1.18#sha1). This doesn't apply to self-signed root certificates.

* [CHANGE] TSDB: Delete `*.tmp` WAL files when Prometheus starts. #10317
* [CHANGE] promtool: Add new flag `--lint` (enabled by default) for the commands `check rules` and `check config`, resulting in a new exit code (`3`) for linter errors. #10435
* [FEATURE] Support for automatically setting the variable `GOMAXPROCS` to the container CPU limit. Enable with the flag `--enable-feature=auto-gomaxprocs`. #10498
* [FEATURE] PromQL: Extend statistics with total and peak number of samples in a query. Additionally, per-step statistics are available with  --enable-feature=promql-per-step-stats and using `stats=all` in the query API.
Enable with the flag `--enable-feature=per-step-stats`. #10369
* [ENHANCEMENT] Prometheus is built with Go 1.18. #10501
* [ENHANCEMENT] TSDB: more efficient sorting of postings read from WAL at startup. #10500
* [ENHANCEMENT] Azure SD: Add metric to track Azure SD failures. #10476
* [ENHANCEMENT] Azure SD: Add an optional `resource_group` configuration. #10365
* [ENHANCEMENT] Kubernetes SD: Support `discovery.k8s.io/v1` `EndpointSlice` (previously only `discovery.k8s.io/v1beta1` `EndpointSlice` was supported). #9570
* [ENHANCEMENT] Kubernetes SD: Allow attaching node metadata to discovered pods. #10080
* [ENHANCEMENT] OAuth2: Support for using a proxy URL to fetch OAuth2 tokens. #10492
* [ENHANCEMENT] Configuration: Add the ability to disable HTTP2. #10492
* [ENHANCEMENT] Config: Support overriding minimum TLS version. #10610
* [BUGFIX] Kubernetes SD: Explicitly include gcp auth from k8s.io. #10516
* [BUGFIX] Fix OpenMetrics parser to sort uppercase labels correctly. #10510
* [BUGFIX] UI: Fix scrape interval and duration tooltip not showing on target page. #10545
* [BUGFIX] Tracing/GRPC: Set TLS credentials only when insecure is false. #10592
* [BUGFIX] Agent: Fix ID collision when loading a WAL with multiple segments. #10587
* [BUGFIX] Remote-write: Fix a deadlock between Batch and flushing the queue. #10608

## 2.34.0 / 2022-03-15

* [CHANGE] UI: Classic UI removed. #10208
* [CHANGE] Tracing: Migrate from Jaeger to OpenTelemetry based tracing. #9724, #10203, #10276
* [ENHANCEMENT] TSDB: Disable the chunk write queue by default and allow configuration with the experimental flag `--storage.tsdb.head-chunks-write-queue-size`. #10425
* [ENHANCEMENT] HTTP SD: Add a failure counter. #10372
* [ENHANCEMENT] Azure SD: Set Prometheus User-Agent on requests. #10209
* [ENHANCEMENT] Uyuni SD: Reduce the number of logins to Uyuni. #10072
* [ENHANCEMENT] Scrape: Log when an invalid media type is encountered during a scrape. #10186
* [ENHANCEMENT] Scrape: Accept application/openmetrics-text;version=1.0.0 in addition to version=0.0.1. #9431
* [ENHANCEMENT] Remote-read: Add an option to not use external labels as selectors for remote read. #10254
* [ENHANCEMENT] UI: Optimize the alerts page and add a search bar. #10142
* [ENHANCEMENT] UI: Improve graph colors that were hard to see. #10179
* [ENHANCEMENT] Config: Allow escaping of `$` with `$$` when using environment variables with external labels. #10129
* [BUGFIX] PromQL: Properly return an error from histogram_quantile when metrics have the same labelset. #10140
* [BUGFIX] UI: Fix bug that sets the range input to the resolution. #10227
* [BUGFIX] TSDB: Fix a query panic when `memory-snapshot-on-shutdown` is enabled. #10348
* [BUGFIX] Parser: Specify type in metadata parser errors. #10269
* [BUGFIX] Scrape: Fix label limit changes not applying. #10370

## 2.33.5 / 2022-03-08

The binaries published with this release are built with Go1.17.8 to avoid [CVE-2022-24921](https://cve.mitre.org/cgi-bin/cvename.cgi?name=CVE-2022-24921).

* [BUGFIX] Remote-write: Fix deadlock between adding to queue and getting batch. #10395

## 2.33.4 / 2022-02-22

* [BUGFIX] TSDB: Fix panic when m-mapping head chunks onto the disk. #10316

## 2.33.3 / 2022-02-11

* [BUGFIX] Azure SD: Fix a regression when public IP Address isn't set. #10289

## 2.33.2 / 2022-02-11

* [BUGFIX] Azure SD: Fix panic when public IP Address isn't set. #10280
* [BUGFIX] Remote-write: Fix deadlock when stopping a shard. #10279

## 2.33.1 / 2022-02-02

* [BUGFIX] SD: Fix _no such file or directory_ in K8s SD when not running inside K8s. #10235

## 2.33.0 / 2022-01-29

* [CHANGE] PromQL: Promote negative offset and `@` modifer to stable features. #10121
* [CHANGE] Web: Promote remote-write-receiver to stable. #10119
* [FEATURE] Config: Add `stripPort` template function. #10002
* [FEATURE] Promtool: Add cardinality analysis to `check metrics`, enabled by flag `--extended`. #10045
* [FEATURE] SD: Enable target discovery in own K8s namespace. #9881
* [FEATURE] SD: Add provider ID label in K8s SD. #9603
* [FEATURE] Web: Add limit field to the rules API. #10152
* [ENHANCEMENT] Remote-write: Avoid allocations by buffering concrete structs instead of interfaces. #9934
* [ENHANCEMENT] Remote-write: Log time series details for out-of-order samples in remote write receiver. #9894
* [ENHANCEMENT] Remote-write: Shard up more when backlogged. #9274
* [ENHANCEMENT] TSDB: Use simpler map key to improve exemplar ingest performance. #10111
* [ENHANCEMENT] TSDB: Avoid allocations when popping from the intersected postings heap. #10092
* [ENHANCEMENT] TSDB: Make chunk writing non-blocking, avoiding latency spikes in remote-write. #10051
* [ENHANCEMENT] TSDB: Improve label matching performance. #9907
* [ENHANCEMENT] UI: Optimize the service discovery page and add a search bar. #10131
* [ENHANCEMENT] UI: Optimize the target page and add a search bar. #10103
* [BUGFIX] Promtool: Make exit codes more consistent. #9861
* [BUGFIX] Promtool: Fix flakiness of rule testing. #8818
* [BUGFIX] Remote-write: Update `prometheus_remote_storage_queue_highest_sent_timestamp_seconds` metric when write irrecoverably fails. #10102
* [BUGFIX] Storage: Avoid panic in `BufferedSeriesIterator`. #9945
* [BUGFIX] TSDB: CompactBlockMetas should produce correct mint/maxt for overlapping blocks. #10108
* [BUGFIX] TSDB: Fix logging of exemplar storage size. #9938
* [BUGFIX] UI: Fix overlapping click targets for the alert state checkboxes. #10136
* [BUGFIX] UI: Fix _Unhealthy_ filter on target page to actually display only _Unhealthy_ targets. #10103
* [BUGFIX] UI: Fix autocompletion when expression is empty. #10053
* [BUGFIX] TSDB: Fix deadlock from simultaneous GC and write. #10166

## 2.32.1 / 2021-12-17

* [BUGFIX] Scrape: Fix reporting metrics when sample limit is reached during the report. #9996
* [BUGFIX] Scrape: Ensure that scrape interval and scrape timeout are always set. #10023
* [BUGFIX] TSDB: Expose and fix bug in iterators' `Seek()` method. #10030

## 2.32.0 / 2021-12-09

This release introduces the Prometheus Agent, a new mode of operation for
Prometheus optimized for remote-write only scenarios. In this mode, Prometheus
does not generate blocks on the local filesystem and is not queryable locally.
Enable with `--enable-feature=agent`.

Learn more about the Prometheus Agent in our [blog post](https://prometheus.io/blog/2021/11/16/agent/).

* [CHANGE] Remote-write: Change default max retry time from 100ms to 5 seconds. #9634
* [FEATURE] Agent: New mode of operation optimized for remote-write only scenarios, without local storage. Enable with `--enable-feature=agent`. #8785 #9851 #9664 #9939 #9941 #9943
* [FEATURE] Promtool: Add `promtool check service-discovery` command. #8970
* [FEATURE] UI: Add search in metrics dropdown. #9629
* [FEATURE] Templates: Add parseDuration to template functions. #8817
* [ENHANCEMENT] Promtool: Improve test output. #8064
* [ENHANCEMENT] PromQL: Use kahan summation for better numerical stability. #9588
* [ENHANCEMENT] Remote-write: Reuse memory for marshalling. #9412
* [ENHANCEMENT] Scrape: Add `scrape_body_size_bytes` scrape metric behind the `--enable-feature=extra-scrape-metrics` flag. #9569
* [ENHANCEMENT] TSDB: Add windows arm64 support. #9703
* [ENHANCEMENT] TSDB: Optimize query by skipping unneeded sorting in TSDB. #9673
* [ENHANCEMENT] Templates: Support int and uint as datatypes for template formatting. #9680
* [ENHANCEMENT] UI: Prefer `rate` over `rad`, `delta` over `deg`, and `count` over `cos` in autocomplete. #9688
* [ENHANCEMENT] Linode SD: Tune API request page sizes. #9779
* [BUGFIX] TSDB: Add more size checks when writing individual sections in the index. #9710
* [BUGFIX] PromQL: Make `deriv()` return zero values for constant series. #9728
* [BUGFIX] TSDB: Fix panic when checkpoint directory is empty. #9687
* [BUGFIX] TSDB: Fix panic, out of order chunks, and race warning during WAL replay. #9856
* [BUGFIX] UI: Correctly render links for targets with IPv6 addresses that contain a Zone ID. #9853
* [BUGFIX] Promtool: Fix checking of `authorization.credentials_file` and `bearer_token_file` fields. #9883
* [BUGFIX] Uyuni SD: Fix null pointer exception during initialization. #9924 #9950
* [BUGFIX] TSDB: Fix queries after a failed snapshot replay. #9980

## 2.31.2 / 2021-12-09

* [BUGFIX] TSDB: Fix queries after a failed snapshot replay. #9980

## 2.31.1 / 2021-11-05

* [BUGFIX] SD: Fix a panic when the experimental discovery manager receives
  targets during a reload. #9656

## 2.31.0 / 2021-11-02

* [CHANGE] UI: Remove standard PromQL editor in favour of the codemirror-based editor. #9452
* [FEATURE] PromQL: Add trigonometric functions and `atan2` binary operator. #9239 #9248 #9515
* [FEATURE] Remote: Add support for exemplar in the remote write receiver endpoint. #9319 #9414
* [FEATURE] SD: Add PuppetDB service discovery. #8883
* [FEATURE] SD: Add Uyuni service discovery. #8190
* [FEATURE] Web: Add support for security-related HTTP headers. #9546
* [ENHANCEMENT] Azure SD: Add `proxy_url`, `follow_redirects`, `tls_config`. #9267
* [ENHANCEMENT] Backfill: Add `--max-block-duration` in `promtool create-blocks-from rules`. #9511
* [ENHANCEMENT] Config: Print human-readable sizes with unit instead of raw numbers. #9361
* [ENHANCEMENT] HTTP: Re-enable HTTP/2. #9398
* [ENHANCEMENT] Kubernetes SD: Warn user if number of endpoints exceeds limit. #9467
* [ENHANCEMENT] OAuth2: Add TLS configuration to token requests. #9550
* [ENHANCEMENT] PromQL: Several optimizations. #9365 #9360 #9362 #9552
* [ENHANCEMENT] PromQL: Make aggregations deterministic in instant queries. #9459
* [ENHANCEMENT] Rules: Add the ability to limit number of alerts or series. #9260 #9541
* [ENHANCEMENT] SD: Experimental discovery manager to avoid restarts upon reload. Disabled by default, enable with flag `--enable-feature=new-service-discovery-manager`. #9349 #9537
* [ENHANCEMENT] UI: Debounce timerange setting changes. #9359
* [BUGFIX] Backfill: Apply rule labels after query labels. #9421
* [BUGFIX] Scrape: Resolve conflicts between multiple exported label prefixes. #9479 #9518
* [BUGFIX] Scrape: Restart scrape loops when `__scrape_interval__` is changed. #9551
* [BUGFIX] TSDB: Fix memory leak in samples deletion. #9151
* [BUGFIX] UI: Use consistent margin-bottom for all alert kinds. #9318

## 2.30.4 / 2021-12-09

* [BUGFIX] TSDB: Fix queries after a failed snapshot replay. #9980

## 2.30.3 / 2021-10-05

* [BUGFIX] TSDB: Fix panic on failed snapshot replay. #9438
* [BUGFIX] TSDB: Don't fail snapshot replay with exemplar storage disabled when the snapshot contains exemplars. #9438

## 2.30.2 / 2021-10-01

* [BUGFIX] TSDB: Don't error on overlapping m-mapped chunks during WAL replay. #9381

## 2.30.1 / 2021-09-28

* [ENHANCEMENT] Remote Write: Redact remote write URL when used for metric label. #9383
* [ENHANCEMENT] UI: Redact remote write URL and proxy URL passwords in the `/config` page. #9408
* [BUGFIX] promtool rules backfill: Prevent creation of data before the start time. #9339
* [BUGFIX] promtool rules backfill: Do not query after the end time. #9340
* [BUGFIX] Azure SD: Fix panic when no computername is set. #9387

## 2.30.0 / 2021-09-14

* [FEATURE] **experimental** TSDB: Snapshot in-memory chunks on shutdown for faster restarts. Behind `--enable-feature=memory-snapshot-on-shutdown` flag. #7229
* [FEATURE] **experimental** Scrape: Configure scrape interval and scrape timeout via relabeling using `__scrape_interval__` and `__scrape_timeout__` labels respectively. #8911
* [FEATURE] Scrape: Add `scrape_timeout_seconds` and `scrape_sample_limit` metric. Behind `--enable-feature=extra-scrape-metrics` flag to avoid additional cardinality by default. #9247 #9295
* [ENHANCEMENT] Scrape: Add `--scrape.timestamp-tolerance` flag to adjust scrape timestamp tolerance when enabled via `--scrape.adjust-timestamps`. #9283
* [ENHANCEMENT] Remote Write: Improve throughput when sending exemplars. #8921
* [ENHANCEMENT] TSDB: Optimise WAL loading by removing extra map and caching min-time #9160
* [ENHANCEMENT] promtool: Speed up checking for duplicate rules. #9262/#9306
* [ENHANCEMENT] Scrape: Reduce allocations when parsing the metrics. #9299
* [ENHANCEMENT] docker_sd: Support host network mode #9125
* [BUGFIX] Exemplars: Fix panic when resizing exemplar storage from 0 to a non-zero size. #9286
* [BUGFIX] TSDB: Correctly decrement `prometheus_tsdb_head_active_appenders` when the append has no samples. #9230
* [BUGFIX] promtool rules backfill: Return 1 if backfill was unsuccessful. #9303
* [BUGFIX] promtool rules backfill: Avoid creation of overlapping blocks. #9324
* [BUGFIX] config: Fix a panic when reloading configuration with a `null` relabel action. #9224

## 2.29.2 / 2021-08-27

* [BUGFIX] Fix Kubernetes SD failing to discover Ingress in Kubernetes v1.22. #9205
* [BUGFIX] Fix data race in loading write-ahead-log (WAL). #9259

## 2.29.1 / 2021-08-11

* [BUGFIX] tsdb: align atomically accessed int64 to prevent panic in 32-bit
  archs. #9192

## 2.29.0 / 2021-08-11

Note for macOS users: Due to [changes in the upcoming Go 1.17](https://tip.golang.org/doc/go1.17#darwin),
this is the last Prometheus release that supports macOS 10.12 Sierra.

* [CHANGE] Promote `--storage.tsdb.allow-overlapping-blocks` flag to stable. #9117
* [CHANGE] Promote `--storage.tsdb.retention.size` flag to stable. #9004
* [FEATURE] Add Kuma service discovery. #8844
* [FEATURE] Add `present_over_time` PromQL function. #9097
* [FEATURE] Allow configuring exemplar storage via file and make it reloadable. #8974
* [FEATURE] UI: Allow selecting time range with mouse drag. #8977
* [FEATURE] promtool: Add feature flags flag `--enable-feature`. #8958
* [FEATURE] promtool: Add file_sd file validation. #8950
* [ENHANCEMENT] Reduce blocking of outgoing remote write requests from series garbage collection. #9109
* [ENHANCEMENT] Improve write-ahead-log decoding performance. #9106
* [ENHANCEMENT] Improve append performance in TSDB by reducing mutexes usage. #9061
* [ENHANCEMENT] Allow configuring `max_samples_per_send` for remote write metadata. #8959
* [ENHANCEMENT] Add `__meta_gce_interface_ipv4_<name>` meta label to GCE discovery. #8978
* [ENHANCEMENT] Add `__meta_ec2_availability_zone_id` meta label to EC2 discovery. #8896
* [ENHANCEMENT] Add `__meta_azure_machine_computer_name` meta label to Azure discovery. #9112
* [ENHANCEMENT] Add `__meta_hetzner_hcloud_labelpresent_<labelname>` meta label to Hetzner discovery. #9028
* [ENHANCEMENT] promtool: Add compaction efficiency to `promtool tsdb analyze` reports. #8940
* [ENHANCEMENT] promtool: Allow configuring max block duration for backfilling via `--max-block-duration` flag. #8919
* [ENHANCEMENT] UI: Add sorting and filtering to flags page. #8988
* [ENHANCEMENT] UI: Improve alerts page rendering performance. #9005
* [BUGFIX] Log when total symbol size exceeds 2^32 bytes, causing compaction to fail, and skip compaction. #9104
* [BUGFIX] Fix incorrect `target_limit` reloading of zero value. #9120
* [BUGFIX] Fix head GC and pending readers race condition. #9081
* [BUGFIX] Fix timestamp handling in OpenMetrics parser. #9008
* [BUGFIX] Fix potential duplicate metrics in `/federate` endpoint when specifying multiple matchers. #8885
* [BUGFIX] Fix server configuration and validation for authentication via client cert. #9123
* [BUGFIX] Allow `start` and `end` again as label names in PromQL queries. They were disallowed since the introduction of @ timestamp feature. #9119

## 2.28.1 / 2021-07-01

* [BUGFIX]: HTTP SD: Allow `charset` specification in `Content-Type` header. #8981
* [BUGFIX]: HTTP SD: Fix handling of disappeared target groups. #9019
* [BUGFIX]: Fix incorrect log-level handling after moving to go-kit/log. #9021

## 2.28.0 / 2021-06-21

* [CHANGE] UI: Make the new experimental PromQL editor the default. #8925
* [FEATURE] Linode SD: Add Linode service discovery. #8846
* [FEATURE] HTTP SD: Add generic HTTP-based service discovery. #8839
* [FEATURE] Kubernetes SD: Allow configuring API Server access via a kubeconfig file. #8811
* [FEATURE] UI: Add exemplar display support to the graphing interface. #8832 #8945 #8929
* [FEATURE] Consul SD: Add namespace support for Consul Enterprise. #8900
* [ENHANCEMENT] Promtool: Allow silencing output when importing / backfilling data. #8917
* [ENHANCEMENT] Consul SD: Support reading tokens from file. #8926
* [ENHANCEMENT] Rules: Add a new `.ExternalURL` alert field templating variable, containing the external URL of the Prometheus server. #8878
* [ENHANCEMENT] Scrape: Add experimental `body_size_limit` scrape configuration setting to limit the allowed response body size for target scrapes. #8833 #8886
* [ENHANCEMENT] Kubernetes SD: Add ingress class name label for ingress discovery. #8916
* [ENHANCEMENT] UI: Show a startup screen with progress bar when the TSDB is not ready yet. #8662 #8908 #8909 #8946
* [ENHANCEMENT] SD: Add a target creation failure counter `prometheus_target_sync_failed_total` and improve target creation failure handling. #8786
* [ENHANCEMENT] TSDB: Improve validation of exemplar label set length. #8816
* [ENHANCEMENT] TSDB: Add a `prometheus_tsdb_clean_start` metric that indicates whether a TSDB lockfile from a previous run still existed upon startup. #8824
* [BUGFIX] UI: In the experimental PromQL editor, fix autocompletion and parsing for special float values and improve series metadata fetching. #8856
* [BUGFIX] TSDB: When merging chunks, split resulting chunks if they would contain more than the maximum of 120 samples. #8582
* [BUGFIX] SD: Fix the computation of the `prometheus_sd_discovered_targets` metric when using multiple service discoveries. #8828

## 2.27.1 / 2021-05-18

This release contains a bug fix for a security issue in the API endpoint. An
attacker can craft a special URL that redirects a user to any endpoint via an
HTTP 302 response. See the [security advisory][GHSA-vx57-7f4q-fpc7] for more details.

[GHSA-vx57-7f4q-fpc7]:https://github.com/prometheus/prometheus/security/advisories/GHSA-vx57-7f4q-fpc7

This vulnerability has been reported by Aaron Devaney from MDSec.

* [BUGFIX] SECURITY: Fix arbitrary redirects under the /new endpoint (CVE-2021-29622)

## 2.27.0 / 2021-05-12

* [CHANGE] Remote write: Metric `prometheus_remote_storage_samples_bytes_total` renamed to `prometheus_remote_storage_bytes_total`. #8296
* [FEATURE] Promtool: Retroactive rule evaluation functionality. #7675
* [FEATURE] Configuration: Environment variable expansion for external labels. Behind `--enable-feature=expand-external-labels` flag. #8649
* [FEATURE] TSDB: Add a flag(`--storage.tsdb.max-block-chunk-segment-size`) to control the max chunks file size of the blocks for small Prometheus instances. #8478
* [FEATURE] UI: Add a dark theme. #8604
* [FEATURE] AWS Lightsail Discovery: Add AWS Lightsail Discovery. #8693
* [FEATURE] Docker Discovery: Add Docker Service Discovery. #8629
* [FEATURE] OAuth: Allow OAuth 2.0 to be used anywhere an HTTP client is used. #8761
* [FEATURE] Remote Write: Send exemplars via remote write. Experimental and disabled by default. #8296
* [ENHANCEMENT] Digital Ocean Discovery: Add `__meta_digitalocean_vpc` label. #8642
* [ENHANCEMENT] Scaleway Discovery: Read Scaleway secret from a file. #8643
* [ENHANCEMENT] Scrape: Add configurable limits for label size and count. #8777
* [ENHANCEMENT] UI: Add 16w and 26w time range steps. #8656
* [ENHANCEMENT] Templating: Enable parsing strings in `humanize` functions. #8682
* [BUGFIX] UI: Provide errors instead of blank page on TSDB Status Page. #8654 #8659
* [BUGFIX] TSDB: Do not panic when writing very large records to the WAL. #8790
* [BUGFIX] TSDB: Avoid panic when mmaped memory is referenced after the file is closed. #8723
* [BUGFIX] Scaleway Discovery: Fix nil pointer dereference. #8737
* [BUGFIX] Consul Discovery: Restart no longer required after config update with no targets. #8766

## 2.26.0 / 2021-03-31

Prometheus is now built and supporting Go 1.16 (#8544). This reverts the memory release pattern added in Go 1.12. This makes common RSS usage metrics showing more accurate number for actual memory used by Prometheus. You can read more details [here](https://www.bwplotka.dev/2019/golang-memory-monitoring/).

Note that from this release Prometheus is using Alertmanager v2 by default.

* [CHANGE] Alerting: Using Alertmanager v2 API by default. #8626
* [CHANGE] Prometheus/Promtool: As agreed on dev summit, binaries are now printing help and usage to stdout instead of stderr. #8542
* [FEATURE] Remote: Add support for AWS SigV4 auth method for remote_write. #8509
* [FEATURE] Scaleway Discovery: Add Scaleway Service Discovery. #8555
* [FEATURE] PromQL: Allow negative offsets. Behind `--enable-feature=promql-negative-offset` flag. #8487
* [FEATURE] **experimental** Exemplars: Add in-memory storage for exemplars. Behind `--enable-feature=exemplar-storage` flag. #6635
* [FEATURE] UI: Add advanced auto-completion, syntax highlighting and linting to graph page query input. #8634
* [ENHANCEMENT] Digital Ocean Discovery: Add `__meta_digitalocean_image` label. #8497
* [ENHANCEMENT] PromQL: Add `last_over_time`, `sgn`, `clamp` functions. #8457
* [ENHANCEMENT] Scrape: Add support for specifying type of Authorization header credentials with Bearer by default. #8512
* [ENHANCEMENT] Scrape: Add `follow_redirects` option to scrape configuration. #8546
* [ENHANCEMENT] Remote: Allow retries on HTTP 429 response code for remote_write. Disabled by default. See [configuration docs](https://prometheus.io/docs/prometheus/latest/configuration/configuration/#remote_write) for details. #8237 #8477
* [ENHANCEMENT] Remote: Allow configuring custom headers for remote_read. See [configuration docs](https://prometheus.io/docs/prometheus/latest/configuration/configuration/#remote_read) for details. #8516
* [ENHANCEMENT] UI: Hitting Enter now triggers new query. #8581
* [ENHANCEMENT] UI: Better handling of long rule and names on the `/rules` and `/targets` pages. #8608 #8609
* [ENHANCEMENT] UI: Add collapse/expand all button on the `/targets` page. #8486
* [BUGFIX] TSDB: Eager deletion of removable blocks on every compaction, saving disk peak space usage. #8007
* [BUGFIX] PromQL: Fix parser support for special characters like`炬`. #8517
* [BUGFIX] Rules: Update rule health for append/commit fails. #8619

## 2.25.2 / 2021-03-16

* [BUGFIX] Fix the ingestion of scrapes when the wall clock changes, e.g. on suspend. #8601

## 2.25.1 / 2021-03-14

* [BUGFIX] Fix a crash in `promtool` when a subquery with default resolution is used. #8569
* [BUGFIX] Fix a bug that could return duplicate datapoints in queries. #8591
* [BUGFIX] Fix crashes with arm64 when compiled with go1.16. #8593

## 2.25.0 / 2021-02-17

This release includes a new `--enable-feature=` flag that enables
experimental features. Such features might be changed or removed in the future.

In the next minor release (2.26), Prometheus will use the Alertmanager API v2.
It will be done by defaulting `alertmanager_config.api_version` to `v2`.
Alertmanager API v2 was released in Alertmanager v0.16.0 (released in January
2019).

* [FEATURE] **experimental** API: Accept remote_write requests. Behind the --enable-feature=remote-write-receiver flag. #8424
* [FEATURE] **experimental** PromQL: Add `@ <timestamp>` modifier. Behind the --enable-feature=promql-at-modifier flag. #8121 #8436 #8425
* [ENHANCEMENT] Add optional name property to testgroup for better test failure output. #8440
* [ENHANCEMENT] Add warnings into React Panel on the Graph page. #8427
* [ENHANCEMENT] TSDB: Increase the number of buckets for the compaction duration metric. #8342
* [ENHANCEMENT] Remote: Allow passing along custom remote_write HTTP headers. #8416
* [ENHANCEMENT] Mixins: Scope grafana configuration. #8332
* [ENHANCEMENT] Kubernetes SD: Add endpoint labels metadata. #8273
* [ENHANCEMENT] UI: Expose total number of label pairs in head in TSDB stats page. #8343
* [ENHANCEMENT] TSDB: Reload blocks every minute, to detect new blocks and enforce retention more often. #8340
* [BUGFIX] API: Fix global URL when external address has no port. #8359
* [BUGFIX] Backfill: Fix error message handling. #8432
* [BUGFIX] Backfill: Fix "add sample: out of bounds" error when series span an entire block. #8476
* [BUGFIX] Deprecate unused flag --alertmanager.timeout. #8407
* [BUGFIX] Mixins: Support remote-write metrics renamed in v2.23 in alerts. #8423
* [BUGFIX] Remote: Fix garbage collection of dropped series in remote write. #8387
* [BUGFIX] Remote: Log recoverable remote write errors as warnings. #8412
* [BUGFIX] TSDB: Remove pre-2.21 temporary blocks on start. #8353.
* [BUGFIX] UI: Fix duplicated keys on /targets page. #8456
* [BUGFIX] UI: Fix label name leak into class name. #8459

## 2.24.1 / 2021-01-20

* [ENHANCEMENT] Cache basic authentication results to significantly improve performance of HTTP endpoints (via an update of prometheus/exporter-toolkit).
* [BUGFIX] Prevent user enumeration by timing requests sent to authenticated HTTP endpoints (via an update of prometheus/exporter-toolkit).

## 2.24.0 / 2021-01-06

* [FEATURE] Add TLS and basic authentication to HTTP endpoints. #8316
* [FEATURE] promtool: Add `check web-config` subcommand to check web config files. #8319
* [FEATURE] promtool: Add `tsdb create-blocks-from openmetrics` subcommand to backfill metrics data from an OpenMetrics file. #8084
* [ENHANCEMENT] HTTP API: Fast-fail queries with only empty matchers. #8288
* [ENHANCEMENT] HTTP API: Support matchers for labels API. #8301
* [ENHANCEMENT] promtool: Improve checking of URLs passed on the command line. #7956
* [ENHANCEMENT] SD: Expose IPv6 as a label in EC2 SD. #7086
* [ENHANCEMENT] SD: Reuse EC2 client, reducing frequency of requesting credentials. #8311
* [ENHANCEMENT] TSDB: Add logging when compaction takes more than the block time range. #8151
* [ENHANCEMENT] TSDB: Avoid unnecessary GC runs after compaction. #8276
* [BUGFIX] HTTP API: Avoid double-closing of channel when quitting multiple times via HTTP. #8242
* [BUGFIX] SD: Ignore CNAME records in DNS SD to avoid spurious `Invalid SRV record` warnings. #8216
* [BUGFIX] SD: Avoid config error triggered by valid label selectors in Kubernetes SD. #8285

## 2.23.0 / 2020-11-26

* [CHANGE] UI: Make the React UI default. #8142
* [CHANGE] Remote write: The following metrics were removed/renamed in remote write. #6815
  * `prometheus_remote_storage_succeeded_samples_total` was removed and `prometheus_remote_storage_samples_total` was introduced for all the samples attempted to send.
  * `prometheus_remote_storage_sent_bytes_total` was removed and replaced with `prometheus_remote_storage_samples_bytes_total` and `prometheus_remote_storage_metadata_bytes_total`.
  * `prometheus_remote_storage_failed_samples_total` -> `prometheus_remote_storage_samples_failed_total` .
  * `prometheus_remote_storage_retried_samples_total` -> `prometheus_remote_storage_samples_retried_total`.
  * `prometheus_remote_storage_dropped_samples_total` -> `prometheus_remote_storage_samples_dropped_total`.
  * `prometheus_remote_storage_pending_samples` -> `prometheus_remote_storage_samples_pending`.
* [CHANGE] Remote: Do not collect non-initialized timestamp metrics. #8060
* [FEATURE] [EXPERIMENTAL] Remote write: Allow metric metadata to be propagated via remote write. The following new metrics were introduced: `prometheus_remote_storage_metadata_total`, `prometheus_remote_storage_metadata_failed_total`, `prometheus_remote_storage_metadata_retried_total`, `prometheus_remote_storage_metadata_bytes_total`. #6815
* [ENHANCEMENT] Remote write: Added a metric `prometheus_remote_storage_max_samples_per_send` for remote write. #8102
* [ENHANCEMENT] TSDB: Make the snapshot directory name always the same length. #8138
* [ENHANCEMENT] TSDB: Create a checkpoint only once at the end of all head compactions. #8067
* [ENHANCEMENT] TSDB: Avoid Series API from hitting the chunks. #8050
* [ENHANCEMENT] TSDB: Cache label name and last value when adding series during compactions making compactions faster. #8192
* [ENHANCEMENT] PromQL: Improved performance of Hash method making queries a bit faster. #8025
* [ENHANCEMENT] promtool: `tsdb list` now prints block sizes. #7993
* [ENHANCEMENT] promtool: Calculate mint and maxt per test avoiding unnecessary calculations. #8096
* [ENHANCEMENT] SD: Add filtering of services to Docker Swarm SD. #8074
* [BUGFIX] React UI: Fix button display when there are no panels. #8155
* [BUGFIX] PromQL: Fix timestamp() method for vector selector inside parenthesis. #8164
* [BUGFIX] PromQL: Don't include rendered expression on PromQL parse errors. #8177
* [BUGFIX] web: Fix panic with double close() of channel on calling `/-/quit/`. #8166
* [BUGFIX] TSDB: Fixed WAL corruption on partial writes within a page causing `invalid checksum` error on WAL replay. #8125
* [BUGFIX] Update config metrics `prometheus_config_last_reload_successful` and `prometheus_config_last_reload_success_timestamp_seconds` right after initial validation before starting TSDB.
* [BUGFIX] promtool: Correctly detect duplicate label names in exposition.

## 2.22.2 / 2020-11-16

* [BUGFIX] Fix race condition in syncing/stopping/reloading scrapers. #8176

## 2.22.1 / 2020-11-03

* [BUGFIX] Fix potential "mmap: invalid argument" errors in loading the head chunks, after an unclean shutdown, by performing read repairs. #8061
* [BUGFIX] Fix serving metrics and API when reloading scrape config. #8104
* [BUGFIX] Fix head chunk size calculation for size based retention. #8139

## 2.22.0 / 2020-10-07

As announced in the 2.21.0 release notes, the experimental gRPC API v2 has been
removed.

* [CHANGE] web: Remove APIv2. #7935
* [ENHANCEMENT] React UI: Implement missing TSDB head stats section. #7876
* [ENHANCEMENT] UI: Add Collapse all button to targets page. #6957
* [ENHANCEMENT] UI: Clarify alert state toggle via checkbox icon. #7936
* [ENHANCEMENT] Add `rule_group_last_evaluation_samples` and `prometheus_tsdb_data_replay_duration_seconds` metrics. #7737 #7977
* [ENHANCEMENT] Gracefully handle unknown WAL record types. #8004
* [ENHANCEMENT] Issue a warning for 64 bit systems running 32 bit binaries. #8012
* [BUGFIX] Adjust scrape timestamps to align them to the intended schedule, effectively reducing block size. Workaround for a regression in go1.14+. #7976
* [BUGFIX] promtool: Ensure alert rules are marked as restored in unit tests. #7661
* [BUGFIX] Eureka: Fix service discovery when compiled in 32-bit. #7964
* [BUGFIX] Don't do literal regex matching optimisation when case insensitive. #8013
* [BUGFIX] Fix classic UI sometimes running queries for instant query when in range query mode. #7984

## 2.21.0 / 2020-09-11

This release is built with Go 1.15, which deprecates [X.509 CommonName](https://golang.org/doc/go1.15#commonname)
in TLS certificates validation.

In the unlikely case that you use the gRPC API v2 (which is limited to TSDB
admin commands), please note that we will remove this experimental API in the
next minor release 2.22.

* [CHANGE] Disable HTTP/2 because of concerns with the Go HTTP/2 client. #7588 #7701
* [CHANGE] PromQL: `query_log_file` path is now relative to the config file. #7701
* [CHANGE] Promtool: Replace the tsdb command line tool by a promtool tsdb subcommand. #6088
* [CHANGE] Rules: Label `rule_group_iterations` metric with group name. #7823
* [FEATURE] Eureka SD: New service discovery. #3369
* [FEATURE] Hetzner SD: New service discovery. #7822
* [FEATURE] Kubernetes SD: Support Kubernetes EndpointSlices. #6838
* [FEATURE] Scrape: Add per scrape-config targets limit. #7554
* [ENHANCEMENT] Support composite durations in PromQL, config and UI, e.g. 1h30m. #7713 #7833
* [ENHANCEMENT] DNS SD: Add SRV record target and port meta labels. #7678
* [ENHANCEMENT] Docker Swarm SD: Support tasks and service without published ports. #7686
* [ENHANCEMENT] PromQL: Reduce the amount of data queried by remote read when a subquery has an offset. #7667
* [ENHANCEMENT] Promtool: Add `--time` option to query instant command. #7829
* [ENHANCEMENT] UI: Respect the `--web.page-title` parameter in the React UI. #7607
* [ENHANCEMENT] UI: Add duration, labels, annotations to alerts page in the React UI. #7605
* [ENHANCEMENT] UI: Add duration on the React UI rules page, hide annotation and labels if empty. #7606
* [BUGFIX] API: Deduplicate series in /api/v1/series. #7862
* [BUGFIX] PromQL: Drop metric name in bool comparison between two instant vectors. #7819
* [BUGFIX] PromQL: Exit with an error when time parameters can't be parsed. #7505
* [BUGFIX] Remote read: Re-add accidentally removed tracing for remote-read requests. #7916
* [BUGFIX] Rules: Detect extra fields in rule files. #7767
* [BUGFIX] Rules: Disallow overwriting the metric name in the `labels` section of recording rules. #7787
* [BUGFIX] Rules: Keep evaluation timestamp across reloads. #7775
* [BUGFIX] Scrape: Do not stop scrapes in progress during reload. #7752
* [BUGFIX] TSDB: Fix `chunks.HeadReadWriter: maxt of the files are not set` error. #7856
* [BUGFIX] TSDB: Delete blocks atomically to prevent corruption when there is a panic/crash during deletion. #7772
* [BUGFIX] Triton SD: Fix a panic when triton_sd_config is nil. #7671
* [BUGFIX] UI: Fix react UI bug with series going on and off. #7804
* [BUGFIX] UI: Fix styling bug for target labels with special names in React UI. #7902
* [BUGFIX] Web: Stop CMUX and GRPC servers even with stale connections, preventing the server to stop on SIGTERM. #7810

## 2.20.1 / 2020-08-05

* [BUGFIX] SD: Reduce the Consul watch timeout to 2m and adjust the request timeout accordingly. #7724

## 2.20.0 / 2020-07-22

This release changes WAL compression from opt-in to default. WAL compression will prevent a downgrade to v2.10 or earlier without deleting the WAL. Disable WAL compression explicitly by setting the command line flag `--no-storage.tsdb.wal-compression` if you require downgrading to v2.10 or earlier.

* [CHANGE] promtool: Changed rule numbering from 0-based to 1-based when reporting rule errors. #7495
* [CHANGE] Remote read: Added `prometheus_remote_storage_read_queries_total` counter and `prometheus_remote_storage_read_request_duration_seconds` histogram, removed `prometheus_remote_storage_remote_read_queries_total` counter.
* [CHANGE] Remote write: Added buckets for longer durations to `prometheus_remote_storage_sent_batch_duration_seconds` histogram.
* [CHANGE] TSDB: WAL compression is enabled by default. #7410
* [FEATURE] PromQL: Added `group()` aggregator. #7480
* [FEATURE] SD: Added Docker Swarm SD. #7420
* [FEATURE] SD: Added DigitalOcean SD. #7407
* [FEATURE] SD: Added Openstack config option to query alternative endpoints. #7494
* [ENHANCEMENT] Configuration: Exit early on invalid config file and signal it with exit code 2. #7399
* [ENHANCEMENT] PromQL: `without` is now a valid metric identifier. #7533
* [ENHANCEMENT] PromQL: Optimized regex label matching for literals within the pattern or as prefix/suffix. #7453 #7503
* [ENHANCEMENT] promtool: Added time range parameters for labels API in promtool. #7463
* [ENHANCEMENT] Remote write: Include samples waiting in channel in pending samples metric. Log number of dropped samples on hard shutdown. #7335
* [ENHANCEMENT] Scrape: Ingest synthetic scrape report metrics atomically with the corresponding scraped metrics. #7562
* [ENHANCEMENT] SD: Reduce timeouts for Openstack SD. #7507
* [ENHANCEMENT] SD: Use 10m timeout for Consul watches. #7423
* [ENHANCEMENT] SD: Added AMI meta label for EC2 SD. #7386
* [ENHANCEMENT] TSDB: Increment WAL corruption metric also on WAL corruption during checkpointing. #7491
* [ENHANCEMENT] TSDB: Improved query performance for high-cardinality labels. #7448
* [ENHANCEMENT] UI: Display dates as well as timestamps in status page. #7544
* [ENHANCEMENT] UI: Improved scrolling when following hash-fragment links. #7456
* [ENHANCEMENT] UI: React UI renders numbers in alerts in a more human-readable way. #7426
* [BUGFIX] API: Fixed error status code in the query API. #7435
* [BUGFIX] PromQL: Fixed `avg` and `avg_over_time` for NaN, Inf, and float64 overflows. #7346
* [BUGFIX] PromQL: Fixed off-by-one error in `histogram_quantile`. #7393
* [BUGFIX] promtool: Support extended durations in rules unit tests. #6297
* [BUGFIX] Scrape: Fix undercounting for `scrape_samples_post_metric_relabeling` in case of errors. #7342
* [BUGFIX] TSDB: Don't panic on WAL corruptions. #7550
* [BUGFIX] TSDB: Avoid leaving behind empty files in `chunks_head`, causing startup failures. #7573
* [BUGFIX] TSDB: Fixed race between compact (gc, populate) and head append causing unknown symbol error. #7560
* [BUGFIX] TSDB: Fixed unknown symbol error during head compaction. #7526
* [BUGFIX] TSDB: Fixed panic during TSDB metric registration. #7501
* [BUGFIX] TSDB: Fixed `--limit` command line flag in `tsdb` tool. #7430

## 2.19.3 / 2020-07-24

* [BUGFIX] TSDB: Don't panic on WAL corruptions. #7550
* [BUGFIX] TSDB: Avoid leaving behind empty files in chunks_head, causing startup failures. #7573

## 2.19.2 / 2020-06-26

* [BUGFIX] Remote Write: Fix panic when reloading config with modified queue parameters. #7452

## 2.19.1 / 2020-06-18

* [BUGFIX] TSDB: Fix m-map file truncation leading to unsequential files. #7414

## 2.19.0 / 2020-06-09

* [FEATURE] TSDB: Memory-map full chunks of Head (in-memory) block from disk. This reduces memory footprint and makes restarts faster. #6679
* [ENHANCEMENT] Discovery: Added discovery support for Triton global zones. #7250
* [ENHANCEMENT] Increased alert resend delay to be more tolerant towards failures. #7228
* [ENHANCEMENT] Remote Read: Added `prometheus_remote_storage_remote_read_queries_total` counter to count total number of remote read queries. #7328
* [ENHANCEMEMT] Added time range parameters for label names and label values API. #7288
* [ENHANCEMENT] TSDB: Reduced contention in isolation for high load. #7332
* [BUGFIX] PromQL: Eliminated collision while checking for duplicate labels. #7058
* [BUGFIX] React UI: Don't null out data when clicking on the current tab. #7243
* [BUGFIX] PromQL: Correctly track number of samples for a query. #7307
* [BUGFIX] PromQL: Return NaN when histogram buckets have 0 observations. #7318

## 2.18.2 / 2020-06-09

* [BUGFIX] TSDB: Fix incorrect query results when using Prometheus with remote reads configured #7361

## 2.18.1 / 2020-05-07

* [BUGFIX] TSDB: Fixed snapshot API. #7217

## 2.18.0 / 2020-05-05

* [CHANGE] Federation: Only use local TSDB for federation (ignore remote read). #7096
* [CHANGE] Rules: `rule_evaluations_total` and `rule_evaluation_failures_total` have a `rule_group` label now. #7094
* [FEATURE] Tracing: Added experimental Jaeger support #7148
* [ENHANCEMENT] TSDB: Significantly reduce WAL size kept around after a block cut. #7098
* [ENHANCEMENT] Discovery: Add `architecture` meta label for EC2. #7000
* [BUGFIX] UI: Fixed wrong MinTime reported by /status. #7182
* [BUGFIX] React UI: Fixed multiselect legend on OSX. #6880
* [BUGFIX] Remote Write: Fixed blocked resharding edge case. #7122
* [BUGFIX] Remote Write: Fixed remote write not updating on relabel configs change. #7073

## 2.17.2 / 2020-04-20

* [BUGFIX] Federation: Register federation metrics #7081
* [BUGFIX] PromQL: Fix panic in parser error handling #7132
* [BUGFIX] Rules: Fix reloads hanging when deleting a rule group that is being evaluated #7138
* [BUGFIX] TSDB: Fix a memory leak when prometheus starts with an empty TSDB WAL #7135
* [BUGFIX] TSDB: Make isolation more robust to panics in web handlers #7129 #7136

## 2.17.1 / 2020-03-26

* [BUGFIX] TSDB: Fix query performance regression that increased memory and CPU usage #7051

## 2.17.0 / 2020-03-24

This release implements isolation in TSDB. API queries and recording rules are
guaranteed to only see full scrapes and full recording rules. This comes with a
certain overhead in resource usage. Depending on the situation, there might be
some increase in memory usage, CPU usage, or query latency.

* [FEATURE] TSDB: Support isolation #6841
* [ENHANCEMENT] PromQL: Allow more keywords as metric names #6933
* [ENHANCEMENT] React UI: Add normalization of localhost URLs in targets page #6794
* [ENHANCEMENT] Remote read: Read from remote storage concurrently #6770
* [ENHANCEMENT] Rules: Mark deleted rule series as stale after a reload #6745
* [ENHANCEMENT] Scrape: Log scrape append failures as debug rather than warn #6852
* [ENHANCEMENT] TSDB: Improve query performance for queries that partially hit the head #6676
* [ENHANCEMENT] Consul SD: Expose service health as meta label #5313
* [ENHANCEMENT] EC2 SD: Expose EC2 instance lifecycle as meta label #6914
* [ENHANCEMENT] Kubernetes SD: Expose service type as meta label for K8s service role #6684
* [ENHANCEMENT] Kubernetes SD: Expose label_selector and field_selector #6807
* [ENHANCEMENT] Openstack SD: Expose hypervisor id as meta label #6962
* [BUGFIX] PromQL: Do not escape HTML-like chars in query log #6834 #6795
* [BUGFIX] React UI: Fix data table matrix values #6896
* [BUGFIX] React UI: Fix new targets page not loading when using non-ASCII characters #6892
* [BUGFIX] Remote read: Fix duplication of metrics read from remote storage with external labels #6967 #7018
* [BUGFIX] Remote write: Register WAL watcher and live reader metrics for all remotes, not just the first one #6998
* [BUGFIX] Scrape: Prevent removal of metric names upon relabeling #6891
* [BUGFIX] Scrape: Fix 'superfluous response.WriteHeader call' errors when scrape fails under some circonstances #6986
* [BUGFIX] Scrape: Fix crash when reloads are separated by two scrape intervals #7011

## 2.16.0 / 2020-02-13

* [FEATURE] React UI: Support local timezone on /graph #6692
* [FEATURE] PromQL: add absent_over_time query function #6490
* [FEATURE] Adding optional logging of queries to their own file #6520
* [ENHANCEMENT] React UI: Add support for rules page and "Xs ago" duration displays #6503
* [ENHANCEMENT] React UI: alerts page, replace filtering togglers tabs with checkboxes #6543
* [ENHANCEMENT] TSDB: Export metric for WAL write errors #6647
* [ENHANCEMENT] TSDB: Improve query performance for queries that only touch the most recent 2h of data. #6651
* [ENHANCEMENT] PromQL: Refactoring in parser errors to improve error messages #6634
* [ENHANCEMENT] PromQL: Support trailing commas in grouping opts #6480
* [ENHANCEMENT] Scrape: Reduce memory usage on reloads by reusing scrape cache #6670
* [ENHANCEMENT] Scrape: Add metrics to track bytes and entries in the metadata cache #6675
* [ENHANCEMENT] promtool: Add support for line-column numbers for invalid rules output #6533
* [ENHANCEMENT] Avoid restarting rule groups when it is unnecessary #6450
* [BUGFIX] React UI: Send cookies on fetch() on older browsers #6553
* [BUGFIX] React UI: adopt grafana flot fix for stacked graphs #6603
* [BUFGIX] React UI: broken graph page browser history so that back button works as expected #6659
* [BUGFIX] TSDB: ensure compactionsSkipped metric is registered, and log proper error if one is returned from head.Init #6616
* [BUGFIX] TSDB: return an error on ingesting series with duplicate labels #6664
* [BUGFIX] PromQL: Fix unary operator precedence #6579
* [BUGFIX] PromQL: Respect query.timeout even when we reach query.max-concurrency #6712
* [BUGFIX] PromQL: Fix string and parentheses handling in engine, which affected React UI #6612
* [BUGFIX] PromQL: Remove output labels returned by absent() if they are produced by multiple identical label matchers #6493
* [BUGFIX] Scrape: Validate that OpenMetrics input ends with `# EOF` #6505
* [BUGFIX] Remote read: return the correct error if configs can't be marshal'd to JSON #6622
* [BUGFIX] Remote write: Make remote client `Store` use passed context, which can affect shutdown timing #6673
* [BUGFIX] Remote write: Improve sharding calculation in cases where we would always be consistently behind by tracking pendingSamples #6511
* [BUGFIX] Ensure prometheus_rule_group metrics are deleted when a rule group is removed #6693

## 2.15.2 / 2020-01-06

* [BUGFIX] TSDB: Fixed support for TSDB blocks built with Prometheus before 2.1.0. #6564
* [BUGFIX] TSDB: Fixed block compaction issues on Windows. #6547

## 2.15.1 / 2019-12-25

* [BUGFIX] TSDB: Fixed race on concurrent queries against same data. #6512

## 2.15.0 / 2019-12-23

* [CHANGE] Discovery: Removed `prometheus_sd_kubernetes_cache_*` metrics. Additionally `prometheus_sd_kubernetes_workqueue_latency_seconds` and `prometheus_sd_kubernetes_workqueue_work_duration_seconds` metrics now show correct values in seconds. #6393
* [CHANGE] Remote write: Changed `query` label on `prometheus_remote_storage_*` metrics to `remote_name` and `url`. #6043
* [FEATURE] API: Added new endpoint for exposing per metric metadata `/metadata`. #6420 #6442
* [ENHANCEMENT] TSDB: Significantly reduced memory footprint of loaded TSDB blocks. #6418 #6461
* [ENHANCEMENT] TSDB: Significantly optimized what we buffer during compaction which should result in lower memory footprint during compaction. #6422 #6452 #6468 #6475
* [ENHANCEMENT] TSDB: Improve replay latency. #6230
* [ENHANCEMENT] TSDB: WAL size is now used for size based retention calculation. #5886
* [ENHANCEMENT] Remote read: Added query grouping and range hints to the remote read request #6401
* [ENHANCEMENT] Remote write: Added `prometheus_remote_storage_sent_bytes_total` counter per queue. #6344
* [ENHANCEMENT] promql: Improved PromQL parser performance. #6356
* [ENHANCEMENT] React UI: Implemented missing pages like `/targets` #6276, TSDB status page #6281 #6267 and many other fixes and performance improvements.
* [ENHANCEMENT] promql: Prometheus now accepts spaces between time range and square bracket. e.g `[ 5m]` #6065
* [BUGFIX] Config: Fixed alertmanager configuration to not miss targets when configurations are similar. #6455
* [BUGFIX] Remote write: Value of `prometheus_remote_storage_shards_desired` gauge shows raw value of desired shards and it's updated correctly. #6378
* [BUGFIX] Rules: Prometheus now fails the evaluation of rules and alerts where metric results collide with labels specified in `labels` field. #6469
* [BUGFIX] API: Targets Metadata API `/targets/metadata` now accepts empty `match_targets` parameter as in the spec. #6303

## 2.14.0 / 2019-11-11

* [SECURITY/BUGFIX] UI: Ensure warnings from the API are escaped. #6279
* [FEATURE] API: `/api/v1/status/runtimeinfo` and `/api/v1/status/buildinfo` endpoints added for use by the React UI. #6243
* [FEATURE] React UI: implement the new experimental React based UI. #5694 and many more
  * Can be found by under `/new`.
  * Not all pages are implemented yet.
* [FEATURE] Status: Cardinality statistics added to the Runtime & Build Information page. #6125
* [ENHANCEMENT/BUGFIX] Remote write: fix delays in remote write after a compaction. #6021
* [ENHANCEMENT] UI: Alerts can be filtered by state. #5758
* [BUGFIX] API: lifecycle endpoints return 403 when not enabled. #6057
* [BUGFIX] Build: Fix Solaris build. #6149
* [BUGFIX] Promtool: Remove false duplicate rule warnings when checking rule files with alerts. #6270
* [BUGFIX] Remote write: restore use of deduplicating logger in remote write. #6113
* [BUGFIX] Remote write: do not reshard when unable to send samples. #6111
* [BUGFIX] Service discovery: errors are no longer logged on context cancellation. #6116, #6133
* [BUGFIX] UI: handle null response from API properly. #6071

## 2.13.1 / 2019-10-16

* [BUGFIX] Fix panic in ARM builds of Prometheus. #6110
* [BUGFIX] promql: fix potential panic in the query logger. #6094
* [BUGFIX] Multiple errors of http: superfluous response.WriteHeader call in the logs. #6145

## 2.13.0 / 2019-10-04

* [SECURITY/BUGFIX] UI: Fix a Stored DOM XSS vulnerability with query history [CVE-2019-10215](http://cve.mitre.org/cgi-bin/cvename.cgi?name=CVE-2019-10215). #6098
* [CHANGE] Metrics: renamed prometheus_sd_configs_failed_total to prometheus_sd_failed_configs and changed to Gauge #5254
* [ENHANCEMENT] Include the tsdb tool in builds. #6089
* [ENHANCEMENT] Service discovery: add new node address types for kubernetes. #5902
* [ENHANCEMENT] UI: show warnings if query have returned some warnings. #5964
* [ENHANCEMENT] Remote write: reduce memory usage of the series cache. #5849
* [ENHANCEMENT] Remote read: use remote read streaming to reduce memory usage. #5703
* [ENHANCEMENT] Metrics: added metrics for remote write max/min/desired shards to queue manager. #5787
* [ENHANCEMENT] Promtool: show the warnings during label query. #5924
* [ENHANCEMENT] Promtool: improve error messages when parsing bad rules. #5965
* [ENHANCEMENT] Promtool: more promlint rules. #5515
* [BUGFIX] Promtool: fix recording inconsistency due to duplicate labels. #6026
* [BUGFIX] UI: fixes service-discovery view when accessed from unhealthy targets. #5915
* [BUGFIX] Metrics format: OpenMetrics parser crashes on short input. #5939
* [BUGFIX] UI: avoid truncated Y-axis values. #6014

## 2.12.0 / 2019-08-17

* [FEATURE] Track currently active PromQL queries in a log file. #5794
* [FEATURE] Enable and provide binaries for `mips64` / `mips64le` architectures. #5792
* [ENHANCEMENT] Improve responsiveness of targets web UI and API endpoint. #5740
* [ENHANCEMENT] Improve remote write desired shards calculation. #5763
* [ENHANCEMENT] Flush TSDB pages more precisely. tsdb#660
* [ENHANCEMENT] Add `prometheus_tsdb_retention_limit_bytes` metric. tsdb#667
* [ENHANCEMENT] Add logging during TSDB WAL replay on startup. tsdb#662
* [ENHANCEMENT] Improve TSDB memory usage. tsdb#653, tsdb#643, tsdb#654, tsdb#642, tsdb#627
* [BUGFIX] Check for duplicate label names in remote read. #5829
* [BUGFIX] Mark deleted rules' series as stale on next evaluation. #5759
* [BUGFIX] Fix JavaScript error when showing warning about out-of-sync server time. #5833
* [BUGFIX] Fix `promtool test rules` panic when providing empty `exp_labels`. #5774
* [BUGFIX] Only check last directory when discovering checkpoint number. #5756
* [BUGFIX] Fix error propagation in WAL watcher helper functions. #5741
* [BUGFIX] Correctly handle empty labels from alert templates. #5845

## 2.11.2 / 2019-08-14

* [BUGFIX/SECURITY] Fix a Stored DOM XSS vulnerability with query history. #5888

## 2.11.1 / 2019-07-10

* [BUGFIX] Fix potential panic when prometheus is watching multiple zookeeper paths. #5749

## 2.11.0 / 2019-07-09

* [CHANGE] Remove `max_retries` from queue_config (it has been unused since rewriting remote-write to utilize the write-ahead-log). #5649
* [CHANGE] The meta file `BlockStats` no longer holds size information. This is now dynamically calculated and kept in memory. It also includes the meta file size which was not included before. tsdb#637
* [CHANGE] Renamed metric from `prometheus_tsdb_wal_reader_corruption_errors` to `prometheus_tsdb_wal_reader_corruption_errors_total`. tsdb#622
* [FEATURE] Add option to use Alertmanager API v2. #5482
* [FEATURE] Added `humanizePercentage` function for templates. #5670
* [FEATURE] Include InitContainers in Kubernetes Service Discovery. #5598
* [FEATURE] Provide option to compress WAL records using Snappy. [#609](https://github.com/prometheus/tsdb/pull/609)
* [ENHANCEMENT] Create new clean segment when starting the WAL. tsdb#608
* [ENHANCEMENT] Reduce allocations in PromQL aggregations. #5641
* [ENHANCEMENT] Add storage warnings to LabelValues and LabelNames API results. #5673
* [ENHANCEMENT] Add `prometheus_http_requests_total` metric. #5640
* [ENHANCEMENT] Enable openbsd/arm build. #5696
* [ENHANCEMENT] Remote-write allocation improvements. #5614
* [ENHANCEMENT] Query performance improvement: Efficient iteration and search in HashForLabels and HashWithoutLabels. #5707
* [ENHANCEMENT] Allow injection of arbitrary headers in promtool. #4389
* [ENHANCEMENT] Allow passing `external_labels` in alert unit tests groups. #5608
* [ENHANCEMENT] Allows globs for rules when unit testing. #5595
* [ENHANCEMENT] Improved postings intersection matching. tsdb#616
* [ENHANCEMENT] Reduced disk usage for WAL for small setups. tsdb#605
* [ENHANCEMENT] Optimize queries using regexp for set lookups. tsdb#602
* [BUGFIX] resolve race condition in maxGauge. #5647
* [BUGFIX] Fix ZooKeeper connection leak. #5675
* [BUGFIX] Improved atomicity of .tmp block replacement during compaction for usual case. tsdb#636
* [BUGFIX] Fix "unknown series references" after clean shutdown. tsdb#623
* [BUGFIX] Re-calculate block size when calling `block.Delete`. tsdb#637
* [BUGFIX] Fix unsafe snapshots with head block. tsdb#641
* [BUGFIX] `prometheus_tsdb_compactions_failed_total` is now incremented on any compaction failure. tsdb#613

## 2.10.0 / 2019-05-25

* [CHANGE/BUGFIX] API: Encode alert values as string to correctly represent Inf/NaN. #5582
* [FEATURE] Template expansion: Make external labels available as `$externalLabels` in alert and console template expansion. #5463
* [FEATURE] TSDB: Add `prometheus_tsdb_wal_segment_current` metric for the WAL segment index that TSDB is currently writing to. tsdb#601
* [FEATURE] Scrape: Add `scrape_series_added` per-scrape metric. #5546
* [ENHANCEMENT] Discovery/kubernetes: Add labels `__meta_kubernetes_endpoint_node_name` and `__meta_kubernetes_endpoint_hostname`. #5571
* [ENHANCEMENT] Discovery/azure: Add label `__meta_azure_machine_public_ip`. #5475
* [ENHANCEMENT] TSDB: Simplify mergedPostings.Seek, resulting in better performance if there are many posting lists. tsdb#595
* [ENHANCEMENT] Log filesystem type on startup. #5558
* [ENHANCEMENT] Cmd/promtool: Use POST requests for Query and QueryRange. client_golang#557
* [ENHANCEMENT] Web: Sort alerts by group name. #5448
* [ENHANCEMENT] Console templates: Add convenience variables `$rawParams`, `$params`, `$path`. #5463
* [BUGFIX] TSDB: Don't panic when running out of disk space and recover nicely from the condition. tsdb#582
* [BUGFIX] TSDB: Correctly handle empty labels. tsdb#594
* [BUGFIX] TSDB: Don't crash on an unknown tombstone reference. tsdb#604
* [BUGFIX] Storage/remote: Remove queue-manager specific metrics if queue no longer exists. #5445 #5485 #5555
* [BUGFIX] PromQL: Correctly display `{__name__="a"}`. #5552
* [BUGFIX] Discovery/kubernetes: Use `service` rather than `ingress` as the name for the service workqueue. #5520
* [BUGFIX] Discovery/azure: Don't panic on a VM with a public IP. #5587
* [BUGFIX] Discovery/triton: Always read HTTP body to completion. #5596
* [BUGFIX] Web: Fixed Content-Type for js and css instead of using `/etc/mime.types`. #5551

## 2.9.2 / 2019-04-24

* [BUGFIX] Make sure subquery range is taken into account for selection #5467
* [BUGFIX] Exhaust every request body before closing it #5166
* [BUGFIX] Cmd/promtool: return errors from rule evaluations #5483
* [BUGFIX] Remote Storage: string interner should not panic in release #5487
* [BUGFIX] Fix memory allocation regression in mergedPostings.Seek tsdb#586

## 2.9.1 / 2019-04-16

* [BUGFIX] Discovery/kubernetes: fix missing label sanitization #5462
* [BUGFIX] Remote_write: Prevent reshard concurrent with calling stop #5460

## 2.9.0 / 2019-04-15

This releases uses Go 1.12, which includes a change in how memory is released
to Linux. This will cause RSS to be reported as higher, however this is harmless
and the memory is available to the kernel when it needs it.

* [CHANGE/ENHANCEMENT] Update Consul to support catalog.ServiceMultipleTags. #5151
* [FEATURE] Add honor_timestamps scrape option. #5304
* [ENHANCEMENT] Discovery/kubernetes: add present labels for labels/annotations. #5443
* [ENHANCEMENT] OpenStack SD: Add ProjectID and UserID meta labels. #5431
* [ENHANCEMENT] Add GODEBUG and retention to the runtime page. #5324 #5322
* [ENHANCEMENT] Add support for POSTing to /series endpoint. #5422
* [ENHANCEMENT] Support PUT methods for Lifecycle and Admin APIs. #5376
* [ENHANCEMENT] Scrape: Add global jitter for HA server. #5181
* [ENHANCEMENT] Check for cancellation on every step of a range evaluation. #5131
* [ENHANCEMENT] String interning for labels & values in the remote_write path. #5316
* [ENHANCEMENT] Don't lose the scrape cache on a failed scrape. #5414
* [ENHANCEMENT] Reload cert files from disk automatically. common#173
* [ENHANCEMENT] Use fixed length millisecond timestamp format for logs. common#172
* [ENHANCEMENT] Performance improvements for postings. tsdb#509 tsdb#572
* [BUGFIX] Remote Write: fix checkpoint reading. #5429
* [BUGFIX] Check if label value is valid when unmarshaling external labels from YAML. #5316
* [BUGFIX] Promparse: sort all labels when parsing. #5372
* [BUGFIX] Reload rules: copy state on both name and labels. #5368
* [BUGFIX] Exponentiation operator to drop metric name in result of operation. #5329
* [BUGFIX] Config: resolve more file paths. #5284
* [BUGFIX] Promtool: resolve relative paths in alert test files. #5336
* [BUGFIX] Set TLSHandshakeTimeout in HTTP transport. common#179
* [BUGFIX] Use fsync to be more resilient to machine crashes. tsdb#573 tsdb#578
* [BUGFIX] Keep series that are still in WAL in checkpoints. tsdb#577
* [BUGFIX] Fix output sample values for scalar-to-vector comparison operations. #5454

## 2.8.1 / 2019-03-28

* [BUGFIX] Display the job labels in `/targets` which was removed accidentally. #5406

## 2.8.0 / 2019-03-12

This release uses Write-Ahead Logging (WAL) for the remote_write API. This currently causes a slight increase in memory usage, which will be addressed in future releases.

* [CHANGE] Default time retention is used only when no size based retention is specified. These are flags where time retention is specified by the flag `--storage.tsdb.retention` and size retention by `--storage.tsdb.retention.size`. #5216
* [CHANGE] `prometheus_tsdb_storage_blocks_bytes_total` is now `prometheus_tsdb_storage_blocks_bytes`. prometheus/tsdb#506
* [FEATURE] [EXPERIMENTAL] Time overlapping blocks are now allowed; vertical compaction and vertical query merge. It is an optional feature which is controlled by the `--storage.tsdb.allow-overlapping-blocks` flag, disabled by default. prometheus/tsdb#370
* [ENHANCEMENT] Use the WAL for remote_write API. #4588
* [ENHANCEMENT] Query performance improvements. prometheus/tsdb#531
* [ENHANCEMENT] UI enhancements with upgrade to Bootstrap 4. #5226
* [ENHANCEMENT] Reduce time that Alertmanagers are in flux when reloaded. #5126
* [ENHANCEMENT] Limit number of metrics displayed on UI to 10000. #5139
* [ENHANCEMENT] (1) Remember All/Unhealthy choice on target-overview when reloading page. (2) Resize text-input area on Graph page on mouseclick. #5201
* [ENHANCEMENT] In `histogram_quantile` merge buckets with equivalent le values. #5158.
* [ENHANCEMENT] Show list of offending labels in the error message in many-to-many scenarios. #5189
* [ENHANCEMENT] Show `Storage Retention` criteria in effect on `/status` page. #5322
* [BUGFIX] Fix sorting of rule groups. #5260
* [BUGFIX] Fix support for password_file and bearer_token_file in Kubernetes SD. #5211
* [BUGFIX] Scrape: catch errors when creating HTTP clients #5182. Adds new metrics:
  * `prometheus_target_scrape_pools_total`
  * `prometheus_target_scrape_pools_failed_total`
  * `prometheus_target_scrape_pool_reloads_total`
  * `prometheus_target_scrape_pool_reloads_failed_total`
* [BUGFIX] Fix panic when aggregator param is not a literal. #5290

## 2.7.2 / 2019-03-02

* [BUGFIX] `prometheus_rule_group_last_evaluation_timestamp_seconds` is now a unix timestamp. #5186

## 2.7.1 / 2019-01-31

This release has a fix for a Stored DOM XSS vulnerability that can be triggered when using the query history functionality. Thanks to Dor Tumarkin from Checkmarx for reporting it.

* [BUGFIX/SECURITY] Fix a Stored DOM XSS vulnerability with query history. #5163
* [BUGFIX] `prometheus_rule_group_last_duration_seconds` now reports seconds instead of nanoseconds. #5153
* [BUGFIX] Make sure the targets are consistently sorted in the targets page. #5161

## 2.7.0 / 2019-01-28

We're rolling back the Dockerfile changes introduced in 2.6.0. If you made changes to your docker deployment in 2.6.0, you will need to roll them back. This release also adds experimental support for disk size based retention. To accommodate that we are deprecating the flag `storage.tsdb.retention` in favour of `storage.tsdb.retention.time`. We print a warning if the flag is in use, but it will function without breaking until Prometheus 3.0.

* [CHANGE] Rollback Dockerfile to version at 2.5.0. Rollback of the breaking change introduced in 2.6.0. #5122
* [FEATURE] Add subqueries to PromQL. #4831
* [FEATURE] [EXPERIMENTAL] Add support for disk size based retention. Note that we don't consider the WAL size which could be significant and the time based retention policy also applies. #5109 prometheus/tsdb#343
* [FEATURE] Add CORS origin flag. #5011
* [ENHANCEMENT] Consul SD: Add tagged address to the discovery metadata. #5001
* [ENHANCEMENT] Kubernetes SD: Add service external IP and external name to the discovery metadata. #4940
* [ENHANCEMENT] Azure SD: Add support for Managed Identity authentication. #4590
* [ENHANCEMENT] Azure SD: Add tenant and subscription IDs to the discovery metadata. #4969
* [ENHANCEMENT] OpenStack SD: Add support for application credentials based authentication. #4968
* [ENHANCEMENT] Add metric for number of rule groups loaded. #5090
* [BUGFIX] Avoid duplicate tests for alert unit tests. #4964
* [BUGFIX] Don't depend on given order when comparing samples in alert unit testing. #5049
* [BUGFIX] Make sure the retention period doesn't overflow. #5112
* [BUGFIX] Make sure the blocks don't get very large. #5112
* [BUGFIX] Don't generate blocks with no samples. prometheus/tsdb#374
* [BUGFIX] Reintroduce metric for WAL corruptions. prometheus/tsdb#473

## 2.6.1 / 2019-01-15

* [BUGFIX] Azure SD: Fix discovery getting stuck sometimes. #5088
* [BUGFIX] Marathon SD: Use `Tasks.Ports` when `RequirePorts` is `false`. #5026
* [BUGFIX] Promtool: Fix "out-of-order sample" errors when testing rules. #5069

## 2.6.0 / 2018-12-17

* [CHANGE] Remove default flags from the container's entrypoint, run Prometheus from `/etc/prometheus` and symlink the storage directory to `/etc/prometheus/data`. #4976
* [CHANGE] Promtool: Remove the `update` command. #3839
* [FEATURE] Add JSON log format via the `--log.format` flag. #4876
* [FEATURE] API: Add /api/v1/labels endpoint to get all label names. #4835
* [FEATURE] Web: Allow setting the page's title via the `--web.ui-title` flag. #4841
* [ENHANCEMENT] Add `prometheus_tsdb_lowest_timestamp_seconds`, `prometheus_tsdb_head_min_time_seconds` and `prometheus_tsdb_head_max_time_seconds` metrics. #4888
* [ENHANCEMENT] Add `rule_group_last_evaluation_timestamp_seconds` metric. #4852
* [ENHANCEMENT] Add `prometheus_template_text_expansion_failures_total` and `prometheus_template_text_expansions_total` metrics. #4747
* [ENHANCEMENT] Set consistent User-Agent header in outgoing requests. #4891
* [ENHANCEMENT] Azure SD: Error out at load time when authentication parameters are missing. #4907
* [ENHANCEMENT] EC2 SD: Add the machine's private DNS name to the discovery metadata. #4693
* [ENHANCEMENT] EC2 SD: Add the operating system's platform to the discovery metadata. #4663
* [ENHANCEMENT] Kubernetes SD: Add the pod's phase to the discovery metadata. #4824
* [ENHANCEMENT] Kubernetes SD: Log Kubernetes messages. #4931
* [ENHANCEMENT] Promtool: Collect CPU and trace profiles. #4897
* [ENHANCEMENT] Promtool: Support writing output as JSON. #4848
* [ENHANCEMENT] Remote Read: Return available data if remote read fails partially. #4832
* [ENHANCEMENT] Remote Write: Improve queue performance. #4772
* [ENHANCEMENT] Remote Write: Add min_shards parameter to set the minimum number of shards. #4924
* [ENHANCEMENT] TSDB: Improve WAL reading. #4953
* [ENHANCEMENT] TSDB: Memory improvements. #4953
* [ENHANCEMENT] Web: Log stack traces on panic. #4221
* [ENHANCEMENT] Web UI: Add copy to clipboard button for configuration. #4410
* [ENHANCEMENT] Web UI: Support console queries at specific times. #4764
* [ENHANCEMENT] Web UI: group targets by job then instance. #4898 #4806
* [BUGFIX] Deduplicate handler labels for HTTP metrics. #4732
* [BUGFIX] Fix leaked queriers causing shutdowns to hang. #4922
* [BUGFIX] Fix configuration loading panics on nil pointer slice elements. #4942
* [BUGFIX] API: Correctly skip mismatching targets on /api/v1/targets/metadata. #4905
* [BUGFIX] API: Better rounding for incoming query timestamps. #4941
* [BUGFIX] Azure SD: Fix panic. #4867
* [BUGFIX] Console templates: Fix hover when the metric has a null value. #4906
* [BUGFIX] Discovery: Remove all targets when the scrape configuration gets empty. #4819
* [BUGFIX] Marathon SD: Fix leaked connections. #4915
* [BUGFIX] Marathon SD: Use 'hostPort' member of portMapping to construct target endpoints. #4887
* [BUGFIX] PromQL: Fix a goroutine leak in the lexer/parser. #4858
* [BUGFIX] Scrape: Pass through content-type for non-compressed output. #4912
* [BUGFIX] Scrape: Fix deadlock in the scrape's manager. #4894
* [BUGFIX] Scrape: Scrape targets at fixed intervals even after Prometheus restarts. #4926
* [BUGFIX] TSDB: Support restored snapshots including the head properly. #4953
* [BUGFIX] TSDB: Repair WAL when the last record in a segment is torn. #4953
* [BUGFIX] TSDB: Fix unclosed file readers on Windows systems. #4997
* [BUGFIX] Web: Avoid proxy to connect to the local gRPC server. #4572

## 2.5.0 / 2018-11-06

* [CHANGE] Group targets by scrape config instead of job name. #4806 #4526
* [CHANGE] Marathon SD: Various changes to adapt to Marathon 1.5+. #4499
* [CHANGE] Discovery: Split `prometheus_sd_discovered_targets` metric by scrape and notify (Alertmanager SD) as well as by section in the respective configuration. #4753
* [FEATURE] Add OpenMetrics support for scraping (EXPERIMENTAL). #4700
* [FEATURE] Add unit testing for rules. #4350
* [FEATURE] Make maximum number of samples per query configurable via `--query.max-samples` flag. #4513
* [FEATURE] Make maximum number of concurrent remote reads configurable via `--storage.remote.read-concurrent-limit` flag. #4656
* [ENHANCEMENT] Support s390x platform for Linux. #4605
* [ENHANCEMENT] API: Add `prometheus_api_remote_read_queries` metric tracking currently executed or waiting remote read API requests. #4699
* [ENHANCEMENT] Remote Read: Add `prometheus_remote_storage_remote_read_queries` metric tracking currently in-flight remote read queries. #4677
* [ENHANCEMENT] Remote Read: Reduced memory usage. #4655
* [ENHANCEMENT] Discovery: Add `prometheus_sd_discovered_targets`, `prometheus_sd_received_updates_total`, `prometheus_sd_updates_delayed_total`, and `prometheus_sd_updates_total` metrics for discovery subsystem. #4667
* [ENHANCEMENT] Discovery: Improve performance of previously slow updates of changes of targets. #4526
* [ENHANCEMENT] Kubernetes SD: Add extended metrics. #4458
* [ENHANCEMENT] OpenStack SD: Support discovering instances from all projects. #4682
* [ENHANCEMENT] OpenStack SD: Discover all interfaces. #4649
* [ENHANCEMENT] OpenStack SD: Support `tls_config` for the used HTTP client. #4654
* [ENHANCEMENT] Triton SD: Add ability to filter triton_sd targets by pre-defined groups. #4701
* [ENHANCEMENT] Web UI: Avoid browser spell-checking in expression field. #4728
* [ENHANCEMENT] Web UI: Add scrape duration and last evaluation time in targets and rules pages. #4722
* [ENHANCEMENT] Web UI: Improve rule view by wrapping lines. #4702
* [ENHANCEMENT] Rules: Error out at load time for invalid templates, rather than at evaluation time. #4537
* [ENHANCEMENT] TSDB: Add metrics for WAL operations. #4692
* [BUGFIX] Change max/min over_time to handle NaNs properly. #4386
* [BUGFIX] Check label name for `count_values` PromQL function. #4585
* [BUGFIX] Ensure that vectors and matrices do not contain identical label-sets. #4589

## 2.4.3 / 2018-10-04

* [BUGFIX] Fix panic when using custom EC2 API for SD #4672
* [BUGFIX] Fix panic when Zookeeper SD cannot connect to servers #4669
* [BUGFIX] Make the skip_head an optional parameter for snapshot API #4674

## 2.4.2 / 2018-09-21

The last release didn't have bugfix included due to a vendoring error.

* [BUGFIX] Handle WAL corruptions properly prometheus/tsdb#389
* [BUGFIX] Handle WAL migrations correctly on Windows prometheus/tsdb#392

## 2.4.1 / 2018-09-19

* [ENHANCEMENT] New TSDB metrics prometheus/tsdb#375 prometheus/tsdb#363
* [BUGFIX] Render UI correctly for Windows #4616

## 2.4.0 / 2018-09-11

This release includes multiple bugfixes and features. Further, the WAL implementation has been re-written so the storage is not forward compatible. Prometheus 2.3 storage will work on 2.4 but not vice-versa.

* [CHANGE] Reduce remote write default retries #4279
* [CHANGE] Remove /heap endpoint #4460
* [FEATURE] Persist alert 'for' state across restarts #4061
* [FEATURE] Add API providing per target metric metadata #4183
* [FEATURE] Add API providing recording and alerting rules #4318 #4501
* [ENHANCEMENT] Brand new WAL implementation for TSDB. Forwards incompatible with previous WAL.
* [ENHANCEMENT] Show rule evaluation errors in UI #4457
* [ENHANCEMENT] Throttle resends of alerts to Alertmanager #4538
* [ENHANCEMENT] Send EndsAt along with the alert to Alertmanager #4550
* [ENHANCEMENT] Limit the samples returned by remote read endpoint #4532
* [ENHANCEMENT] Limit the data read in through remote read #4239
* [ENHANCEMENT] Coalesce identical SD configurations #3912
* [ENHANCEMENT] `promtool`: Add new commands for debugging and querying #4247 #4308 #4346 #4454
* [ENHANCEMENT] Update console examples for node_exporter v0.16.0 #4208
* [ENHANCEMENT] Optimize PromQL aggregations #4248
* [ENHANCEMENT] Remote read: Add Offset to hints #4226
* [ENHANCEMENT] `consul_sd`: Add support for ServiceMeta field #4280
* [ENHANCEMENT] `ec2_sd`: Maintain order of subnet_id label #4405
* [ENHANCEMENT] `ec2_sd`: Add support for custom endpoint to support EC2 compliant APIs #4333
* [ENHANCEMENT] `ec2_sd`: Add instance_owner label #4514
* [ENHANCEMENT] `azure_sd`: Add support for VMSS discovery and multiple environments #4202 #4569
* [ENHANCEMENT] `gce_sd`: Add instance_id label #4488
* [ENHANCEMENT] Forbid rule-abiding robots from indexing #4266
* [ENHANCEMENT] Log virtual memory limits on startup #4418
* [BUGFIX] Wait for service discovery to stop before exiting #4508
* [BUGFIX] Render SD configs properly #4338
* [BUGFIX] Only add LookbackDelta to vector selectors #4399
* [BUGFIX] `ec2_sd`: Handle panic-ing nil pointer #4469
* [BUGFIX] `consul_sd`: Stop leaking connections #4443
* [BUGFIX] Use templated labels also to identify alerts #4500
* [BUGFIX] Reduce floating point errors in stddev and related functions #4533
* [BUGFIX] Log errors while encoding responses #4359

## 2.3.2 / 2018-07-12

* [BUGFIX] Fix various tsdb bugs #4369
* [BUGFIX] Reorder startup and shutdown to prevent panics. #4321
* [BUGFIX] Exit with non-zero code on error #4296
* [BUGFIX] discovery/kubernetes/ingress: fix scheme discovery #4329
* [BUGFIX] Fix race in zookeeper sd #4355
* [BUGFIX] Better timeout handling in promql #4291 #4300
* [BUGFIX] Propagate errors when selecting series from the tsdb #4136

## 2.3.1 / 2018-06-19

* [BUGFIX] Avoid infinite loop on duplicate NaN values. #4275
* [BUGFIX] Fix nil pointer deference when using various API endpoints #4282
* [BUGFIX] config: set target group source index during unmarshaling #4245
* [BUGFIX] discovery/file: fix logging #4178
* [BUGFIX] kubernetes_sd: fix namespace filtering #4285
* [BUGFIX] web: restore old path prefix behavior #4273
* [BUGFIX] web: remove security headers added in 2.3.0 #4259

## 2.3.0 / 2018-06-05

* [CHANGE] `marathon_sd`: use `auth_token` and `auth_token_file` for token-based authentication instead of `bearer_token` and `bearer_token_file` respectively.
* [CHANGE] Metric names for HTTP server metrics changed
* [FEATURE] Add query commands to promtool
* [FEATURE] Add security headers to HTTP server responses
* [FEATURE] Pass query hints via remote read API
* [FEATURE] Basic auth passwords can now be configured via file across all configuration
* [ENHANCEMENT] Optimize PromQL and API serialization for memory usage and allocations
* [ENHANCEMENT] Limit number of dropped targets in web UI
* [ENHANCEMENT] Consul and EC2 service discovery allow using server-side filtering for performance improvement
* [ENHANCEMENT] Add advanced filtering configuration to EC2 service discovery
* [ENHANCEMENT] `marathon_sd`: adds support for basic and bearer authentication, plus all other common HTTP client options (TLS config, proxy URL, etc.)
* [ENHANCEMENT] Provide machine type metadata and labels in GCE service discovery
* [ENHANCEMENT] Add pod controller kind and name to Kubernetes service discovery data
* [ENHANCEMENT] Move TSDB to flock-based log file that works with Docker containers
* [BUGFIX] Properly propagate storage errors in PromQL
* [BUGFIX] Fix path prefix for web pages
* [BUGFIX] Fix goroutine leak in Consul service discovery
* [BUGFIX] Fix races in scrape manager
* [BUGFIX] Fix OOM for very large k in PromQL topk() queries
* [BUGFIX] Make remote write more resilient to unavailable receivers
* [BUGFIX] Make remote write shutdown cleanly
* [BUGFIX] Don't leak files on errors in TSDB's tombstone cleanup
* [BUGFIX] Unary minus expressions now removes the metric name from results
* [BUGFIX] Fix bug that lead to wrong amount of samples considered for time range expressions

## 2.2.1 / 2018-03-13

* [BUGFIX] Fix data loss in TSDB on compaction
* [BUGFIX] Correctly stop timer in remote-write path
* [BUGFIX] Fix deadlock triggered by loading targets page
* [BUGFIX] Fix incorrect buffering of samples on range selection queries
* [BUGFIX] Handle large index files on windows properly

## 2.2.0 / 2018-03-08

* [CHANGE] Rename file SD mtime metric.
* [CHANGE] Send target update on empty pod IP in Kubernetes SD.
* [FEATURE] Add API endpoint for flags.
* [FEATURE] Add API endpoint for dropped targets.
* [FEATURE] Display annotations on alerts page.
* [FEATURE] Add option to skip head data when taking snapshots.
* [ENHANCEMENT] Federation performance improvement.
* [ENHANCEMENT] Read bearer token file on every scrape.
* [ENHANCEMENT] Improve typeahead on `/graph` page.
* [ENHANCEMENT] Change rule file formatting.
* [ENHANCEMENT] Set consul server default to `localhost:8500`.
* [ENHANCEMENT] Add dropped Alertmanagers to API info endpoint.
* [ENHANCEMENT] Add OS type meta label to Azure SD.
* [ENHANCEMENT] Validate required fields in SD configuration.
* [BUGFIX] Prevent stack overflow on deep recursion in TSDB.
* [BUGFIX] Correctly read offsets in index files that are greater than 4GB.
* [BUGFIX] Fix scraping behavior for empty labels.
* [BUGFIX] Drop metric name for bool modifier.
* [BUGFIX] Fix races in discovery.
* [BUGFIX] Fix Kubernetes endpoints SD for empty subsets.
* [BUGFIX] Throttle updates from SD providers, which caused increased CPU usage and allocations.
* [BUGFIX] Fix TSDB block reload issue.
* [BUGFIX] Fix PromQL printing of empty `without()`.
* [BUGFIX] Don't reset FiredAt for inactive alerts.
* [BUGFIX] Fix erroneous file version changes and repair existing data.

## 2.1.0 / 2018-01-19

* [FEATURE] New Service Discovery UI showing labels before and after relabelling.
* [FEATURE] New Admin APIs added to v1 to delete, snapshot and remove tombstones.
* [ENHANCEMENT] The graph UI autocomplete now includes your previous queries.
* [ENHANCEMENT] Federation is now much faster for large numbers of series.
* [ENHANCEMENT] Added new metrics to measure rule timings.
* [ENHANCEMENT] Rule evaluation times added to the rules UI.
* [ENHANCEMENT] Added metrics to measure modified time of file SD files.
* [ENHANCEMENT] Kubernetes SD now includes POD UID in discovery metadata.
* [ENHANCEMENT] The Query APIs now return optional stats on query execution times.
* [ENHANCEMENT] The index now no longer has the 4GiB size limit and is also smaller.
* [BUGFIX] Remote read `read_recent` option is now false by default.
* [BUGFIX] Pass the right configuration to each Alertmanager (AM) when using multiple AM configs.
* [BUGFIX] Fix not-matchers not selecting series with labels unset.
* [BUGFIX] tsdb: Fix occasional panic in head block.
* [BUGFIX] tsdb: Close files before deletion to fix retention issues on Windows and NFS.
* [BUGFIX] tsdb: Cleanup and do not retry failing compactions.
* [BUGFIX] tsdb: Close WAL while shutting down.

## 2.0.0 / 2017-11-08

This release includes a completely rewritten storage, huge performance
improvements, but also many backwards incompatible changes. For more
information, read the announcement blog post and migration guide.

<https://prometheus.io/blog/2017/11/08/announcing-prometheus-2-0/>
<https://prometheus.io/docs/prometheus/2.0/migration/>

* [CHANGE] Completely rewritten storage layer, with WAL. This is not backwards compatible with 1.x storage, and many flags have changed/disappeared.
* [CHANGE] New staleness behavior. Series now marked stale after target scrapes no longer return them, and soon after targets disappear from service discovery.
* [CHANGE] Rules files use YAML syntax now. Conversion tool added to promtool.
* [CHANGE] Removed `count_scalar`, `drop_common_labels` functions and `keep_common` modifier from PromQL.
* [CHANGE] Rewritten exposition format parser with much higher performance. The Protobuf exposition format is no longer supported.
* [CHANGE] Example console templates updated for new storage and metrics names. Examples other than node exporter and Prometheus removed.
* [CHANGE] Admin and lifecycle APIs now disabled by default, can be re-enabled via flags
* [CHANGE] Flags switched to using Kingpin, all flags are now --flagname rather than -flagname.
* [FEATURE/CHANGE] Remote read can be configured to not read data which is available locally. This is enabled by default.
* [FEATURE] Rules can be grouped now. Rules within a rule group are executed sequentially.
* [FEATURE] Added experimental GRPC apis
* [FEATURE] Add timestamp() function to PromQL.
* [ENHANCEMENT] Remove remote read from the query path if no remote storage is configured.
* [ENHANCEMENT] Bump Consul HTTP client timeout to not match the Consul SD watch timeout.
* [ENHANCEMENT] Go-conntrack added to provide HTTP connection metrics.
* [BUGFIX] Fix connection leak in Consul SD.

## 1.8.2 / 2017-11-04

* [BUGFIX] EC2 service discovery: Do not crash if tags are empty.

## 1.8.1 / 2017-10-19

* [BUGFIX] Correctly handle external labels on remote read endpoint

## 1.8.0 / 2017-10-06

* [CHANGE] Rule links link to the _Console_ tab rather than the _Graph_ tab to
  not trigger expensive range queries by default.
* [FEATURE] Ability to act as a remote read endpoint for other Prometheus
  servers.
* [FEATURE] K8s SD: Support discovery of ingresses.
* [FEATURE] Consul SD: Support for node metadata.
* [FEATURE] Openstack SD: Support discovery of hypervisors.
* [FEATURE] Expose current Prometheus config via `/status/config`.
* [FEATURE] Allow to collapse jobs on `/targets` page.
* [FEATURE] Add `/-/healthy` and `/-/ready` endpoints.
* [FEATURE] Add color scheme support to console templates.
* [ENHANCEMENT] Remote storage connections use HTTP keep-alive.
* [ENHANCEMENT] Improved logging about remote storage.
* [ENHANCEMENT] Relaxed URL validation.
* [ENHANCEMENT] Openstack SD: Handle instances without IP.
* [ENHANCEMENT] Make remote storage queue manager configurable.
* [ENHANCEMENT] Validate metrics returned from remote read.
* [ENHANCEMENT] EC2 SD: Set a default region.
* [ENHANCEMENT] Changed help link to `https://prometheus.io/docs`.
* [BUGFIX] Fix floating-point precision issue in `deriv` function.
* [BUGFIX] Fix pprof endpoints when -web.route-prefix or -web.external-url is
  used.
* [BUGFIX] Fix handling of `null` target groups in file-based SD.
* [BUGFIX] Set the sample timestamp in date-related PromQL functions.
* [BUGFIX] Apply path prefix to redirect from deprecated graph URL.
* [BUGFIX] Fixed tests on MS Windows.
* [BUGFIX] Check for invalid UTF-8 in label values after relabeling.

## 1.7.2 / 2017-09-26

* [BUGFIX] Correctly remove all targets from DNS service discovery if the
  corresponding DNS query succeeds and returns an empty result.
* [BUGFIX] Correctly parse resolution input in expression browser.
* [BUGFIX] Consistently use UTC in the date picker of the expression browser.
* [BUGFIX] Correctly handle multiple ports in Marathon service discovery.
* [BUGFIX] Fix HTML escaping so that HTML templates compile with Go1.9.
* [BUGFIX] Prevent number of remote write shards from going negative.
* [BUGFIX] In the graphs created by the expression browser, render very large
  and small numbers in a readable way.
* [BUGFIX] Fix a rarely occurring iterator issue in varbit encoded chunks.

## 1.7.1 / 2017-06-12

* [BUGFIX] Fix double prefix redirect.

## 1.7.0 / 2017-06-06

* [CHANGE] Compress remote storage requests and responses with unframed/raw snappy.
* [CHANGE] Properly ellide secrets in config.
* [FEATURE] Add OpenStack service discovery.
* [FEATURE] Add ability to limit Kubernetes service discovery to certain namespaces.
* [FEATURE] Add metric for discovered number of Alertmanagers.
* [ENHANCEMENT] Print system information (uname) on start up.
* [ENHANCEMENT] Show gaps in graphs on expression browser.
* [ENHANCEMENT] Promtool linter checks counter naming and more reserved labels.
* [BUGFIX] Fix broken Mesos discovery.
* [BUGFIX] Fix redirect when external URL is set.
* [BUGFIX] Fix mutation of active alert elements by notifier.
* [BUGFIX] Fix HTTP error handling for remote write.
* [BUGFIX] Fix builds for Solaris/Illumos.
* [BUGFIX] Fix overflow checking in global config.
* [BUGFIX] Fix log level reporting issue.
* [BUGFIX] Fix ZooKeeper serverset discovery can become out-of-sync.

## 1.6.3 / 2017-05-18

* [BUGFIX] Fix disappearing Alertmanager targets in Alertmanager discovery.
* [BUGFIX] Fix panic with remote_write on ARMv7.
* [BUGFIX] Fix stacked graphs to adapt min/max values.

## 1.6.2 / 2017-05-11

* [BUGFIX] Fix potential memory leak in Kubernetes service discovery

## 1.6.1 / 2017-04-19

* [BUGFIX] Don't panic if storage has no FPs even after initial wait

## 1.6.0 / 2017-04-14

* [CHANGE] Replaced the remote write implementations for various backends by a
  generic write interface with example adapter implementation for various
  backends. Note that both the previous and the current remote write
  implementations are **experimental**.
* [FEATURE] New flag `-storage.local.target-heap-size` to tell Prometheus about
  the desired heap size. This deprecates the flags
  `-storage.local.memory-chunks` and `-storage.local.max-chunks-to-persist`,
  which are kept for backward compatibility.
* [FEATURE] Add `check-metrics` to `promtool` to lint metric names.
* [FEATURE] Add Joyent Triton discovery.
* [FEATURE] `X-Prometheus-Scrape-Timeout-Seconds` header in HTTP scrape
  requests.
* [FEATURE] Remote read interface, including example for InfluxDB. **Experimental.**
* [FEATURE] Enable Consul SD to connect via TLS.
* [FEATURE] Marathon SD supports multiple ports.
* [FEATURE] Marathon SD supports bearer token for authentication.
* [FEATURE] Custom timeout for queries.
* [FEATURE] Expose `buildQueryUrl` in `graph.js`.
* [FEATURE] Add `rickshawGraph` property to the graph object in console
  templates.
* [FEATURE] New metrics exported by Prometheus itself:
  * Summary `prometheus_engine_query_duration_seconds`
  * Counter `prometheus_evaluator_iterations_missed_total`
  * Counter `prometheus_evaluator_iterations_total`
  * Gauge `prometheus_local_storage_open_head_chunks`
  * Gauge `prometheus_local_storage_target_heap_size`
* [ENHANCEMENT] Reduce shut-down time by interrupting an ongoing checkpoint
  before starting the final checkpoint.
* [ENHANCEMENT] Auto-tweak times between checkpoints to limit time spent in
  checkpointing to 50%.
* [ENHANCEMENT] Improved crash recovery deals better with certain index
  corruptions.
* [ENHANCEMENT] Graphing deals better with constant time series.
* [ENHANCEMENT] Retry remote writes on recoverable errors.
* [ENHANCEMENT] Evict unused chunk descriptors during crash recovery to limit
  memory usage.
* [ENHANCEMENT] Smoother disk usage during series maintenance.
* [ENHANCEMENT] Targets on targets page sorted by instance within a job.
* [ENHANCEMENT] Sort labels in federation.
* [ENHANCEMENT] Set `GOGC=40` by default, which results in much better memory
  utilization at the price of slightly higher CPU usage. If `GOGC` is set by
  the user, it is still honored as usual.
* [ENHANCEMENT] Close head chunks after being idle for the duration of the
  configured staleness delta. This helps to persist and evict head chunk of
  stale series more quickly.
* [ENHANCEMENT] Stricter checking of relabel config.
* [ENHANCEMENT] Cache busters for static web content.
* [ENHANCEMENT] Send Prometheus-specific user-agent header during scrapes.
* [ENHANCEMENT] Improved performance of series retention cut-off.
* [ENHANCEMENT] Mitigate impact of non-atomic sample ingestion on
  `histogram_quantile` by enforcing buckets to be monotonic.
* [ENHANCEMENT] Released binaries built with Go 1.8.1.
* [BUGFIX] Send `instance=""` with federation if `instance` not set.
* [BUGFIX] Update to new `client_golang` to get rid of unwanted quantile
  metrics in summaries.
* [BUGFIX] Introduce several additional guards against data corruption.
* [BUGFIX] Mark storage dirty and increment
  `prometheus_local_storage_persist_errors_total` on all relevant errors.
* [BUGFIX] Propagate storage errors as 500 in the HTTP API.
* [BUGFIX] Fix int64 overflow in timestamps in the HTTP API.
* [BUGFIX] Fix deadlock in Zookeeper SD.
* [BUGFIX] Fix fuzzy search problems in the web-UI auto-completion.

## 1.5.3 / 2017-05-11

* [BUGFIX] Fix potential memory leak in Kubernetes service discovery

## 1.5.2 / 2017-02-10

* [BUGFIX] Fix series corruption in a special case of series maintenance where
  the minimum series-file-shrink-ratio kicks in.
* [BUGFIX] Fix two panic conditions both related to processing a series
  scheduled to be quarantined.
* [ENHANCEMENT] Binaries built with Go1.7.5.

## 1.5.1 / 2017-02-07

* [BUGFIX] Don't lose fully persisted memory series during checkpointing.
* [BUGFIX] Fix intermittently failing relabeling.
* [BUGFIX] Make `-storage.local.series-file-shrink-ratio` work.
* [BUGFIX] Remove race condition from TestLoop.

## 1.5.0 / 2017-01-23

* [CHANGE] Use lexicographic order to sort alerts by name.
* [FEATURE] Add Joyent Triton discovery.
* [FEATURE] Add scrape targets and alertmanager targets API.
* [FEATURE] Add various persistence related metrics.
* [FEATURE] Add various query engine related metrics.
* [FEATURE] Add ability to limit scrape samples, and related metrics.
* [FEATURE] Add labeldrop and labelkeep relabelling actions.
* [FEATURE] Display current working directory on status-page.
* [ENHANCEMENT] Strictly use ServiceAccount for in cluster configuration on Kubernetes.
* [ENHANCEMENT] Various performance and memory-management improvements.
* [BUGFIX] Fix basic auth for alertmanagers configured via flag.
* [BUGFIX] Don't panic on decoding corrupt data.
* [BUGFIX] Ignore dotfiles in data directory.
* [BUGFIX] Abort on intermediate federation errors.

## 1.4.1 / 2016-11-28

* [BUGFIX] Fix Consul service discovery

## 1.4.0 / 2016-11-25

* [FEATURE] Allow configuring Alertmanagers via service discovery
* [FEATURE] Display used Alertmanagers on runtime page in the UI
* [FEATURE] Support profiles in AWS EC2 service discovery configuration
* [ENHANCEMENT] Remove duplicated logging of Kubernetes client errors
* [ENHANCEMENT] Add metrics about Kubernetes service discovery
* [BUGFIX] Update alert annotations on re-evaluation
* [BUGFIX] Fix export of group modifier in PromQL queries
* [BUGFIX] Remove potential deadlocks in several service discovery implementations
* [BUGFIX] Use proper float64 modulo in PromQL `%` binary operations
* [BUGFIX] Fix crash bug in Kubernetes service discovery

## 1.3.1 / 2016-11-04

This bug-fix release pulls in the fixes from the 1.2.3 release.

* [BUGFIX] Correctly handle empty Regex entry in relabel config.
* [BUGFIX] MOD (`%`) operator doesn't panic with small floating point numbers.
* [BUGFIX] Updated miekg/dns vendoring to pick up upstream bug fixes.
* [ENHANCEMENT] Improved DNS error reporting.

## 1.2.3 / 2016-11-04

Note that this release is chronologically after 1.3.0.

* [BUGFIX] Correctly handle end time before start time in range queries.
* [BUGFIX] Error on negative `-storage.staleness-delta`
* [BUGFIX] Correctly handle empty Regex entry in relabel config.
* [BUGFIX] MOD (`%`) operator doesn't panic with small floating point numbers.
* [BUGFIX] Updated miekg/dns vendoring to pick up upstream bug fixes.
* [ENHANCEMENT] Improved DNS error reporting.

## 1.3.0 / 2016-11-01

This is a breaking change to the Kubernetes service discovery.

* [CHANGE] Rework Kubernetes SD.
* [FEATURE] Add support for interpolating `target_label`.
* [FEATURE] Add GCE metadata as Prometheus meta labels.
* [ENHANCEMENT] Add EC2 SD metrics.
* [ENHANCEMENT] Add Azure SD metrics.
* [ENHANCEMENT] Add fuzzy search to `/graph` textarea.
* [ENHANCEMENT] Always show instance labels on target page.
* [BUGFIX] Validate query end time is not before start time.
* [BUGFIX] Error on negative `-storage.staleness-delta`

## 1.2.2 / 2016-10-30

* [BUGFIX] Correctly handle on() in alerts.
* [BUGFIX] UI: Deal properly with aborted requests.
* [BUGFIX] UI: Decode URL query parameters properly.
* [BUGFIX] Storage: Deal better with data corruption (non-monotonic timestamps).
* [BUGFIX] Remote storage: Re-add accidentally removed timeout flag.
* [BUGFIX] Updated a number of vendored packages to pick up upstream bug fixes.

## 1.2.1 / 2016-10-10

* [BUGFIX] Count chunk evictions properly so that the server doesn't
  assume it runs out of memory and subsequently throttles ingestion.
* [BUGFIX] Use Go1.7.1 for prebuilt binaries to fix issues on MacOS Sierra.

## 1.2.0 / 2016-10-07

* [FEATURE] Cleaner encoding of query parameters in `/graph` URLs.
* [FEATURE] PromQL: Add `minute()` function.
* [FEATURE] Add GCE service discovery.
* [FEATURE] Allow any valid UTF-8 string as job name.
* [FEATURE] Allow disabling local storage.
* [FEATURE] EC2 service discovery: Expose `ec2_instance_state`.
* [ENHANCEMENT] Various performance improvements in local storage.
* [BUGFIX] Zookeeper service discovery: Remove deleted nodes.
* [BUGFIX] Zookeeper service discovery: Resync state after Zookeeper failure.
* [BUGFIX] Remove JSON from HTTP Accept header.
* [BUGFIX] Fix flag validation of Alertmanager URL.
* [BUGFIX] Fix race condition on shutdown.
* [BUGFIX] Do not fail Consul discovery on Prometheus startup when Consul
  is down.
* [BUGFIX] Handle NaN in `changes()` correctly.
* [CHANGE] **Experimental** remote write path: Remove use of gRPC.
* [CHANGE] **Experimental** remote write path: Configuration via config file
  rather than command line flags.
* [FEATURE] **Experimental** remote write path: Add HTTP basic auth and TLS.
* [FEATURE] **Experimental** remote write path: Support for relabelling.

## 1.1.3 / 2016-09-16

* [ENHANCEMENT] Use golang-builder base image for tests in CircleCI.
* [ENHANCEMENT] Added unit tests for federation.
* [BUGFIX] Correctly de-dup metric families in federation output.

## 1.1.2 / 2016-09-08

* [BUGFIX] Allow label names that coincide with keywords.

## 1.1.1 / 2016-09-07

* [BUGFIX] Fix IPv6 escaping in service discovery integrations
* [BUGFIX] Fix default scrape port assignment for IPv6

## 1.1.0 / 2016-09-03

* [FEATURE] Add `quantile` and `quantile_over_time`.
* [FEATURE] Add `stddev_over_time` and `stdvar_over_time`.
* [FEATURE] Add various time and date functions.
* [FEATURE] Added `toUpper` and `toLower` formatting to templates.
* [FEATURE] Allow relabeling of alerts.
* [FEATURE] Allow URLs in targets defined via a JSON file.
* [FEATURE] Add idelta function.
* [FEATURE] 'Remove graph' button on the /graph page.
* [FEATURE] Kubernetes SD: Add node name and host IP to pod discovery.
* [FEATURE] New remote storage write path. EXPERIMENTAL!
* [ENHANCEMENT] Improve time-series index lookups.
* [ENHANCEMENT] Forbid invalid relabel configurations.
* [ENHANCEMENT] Improved various tests.
* [ENHANCEMENT] Add crash recovery metric 'started_dirty'.
* [ENHANCEMENT] Fix (and simplify) populating series iterators.
* [ENHANCEMENT] Add job link on target page.
* [ENHANCEMENT] Message on empty Alerts page.
* [ENHANCEMENT] Various internal code refactorings and clean-ups.
* [ENHANCEMENT] Various improvements in the build system.
* [BUGFIX] Catch errors when unmarshaling delta/doubleDelta encoded chunks.
* [BUGFIX] Fix data race in lexer and lexer test.
* [BUGFIX] Trim stray whitespace from bearer token file.
* [BUGFIX] Avoid divide-by-zero panic on query_range?step=0.
* [BUGFIX] Detect invalid rule files at startup.
* [BUGFIX] Fix counter reset treatment in PromQL.
* [BUGFIX] Fix rule HTML escaping issues.
* [BUGFIX] Remove internal labels from alerts sent to AM.

## 1.0.2 / 2016-08-24

* [BUGFIX] Clean up old targets after config reload.

## 1.0.1 / 2016-07-21

* [BUGFIX] Exit with error on non-flag command-line arguments.
* [BUGFIX] Update example console templates to new HTTP API.
* [BUGFIX] Re-add logging flags.

## 1.0.0 / 2016-07-18

* [CHANGE] Remove deprecated query language keywords
* [CHANGE] Change Kubernetes SD to require specifying Kubernetes role
* [CHANGE] Use service address in Consul SD if available
* [CHANGE] Standardize all Prometheus internal metrics to second units
* [CHANGE] Remove unversioned legacy HTTP API
* [CHANGE] Remove legacy ingestion of JSON metric format
* [CHANGE] Remove deprecated `target_groups` configuration
* [FEATURE] Add binary power operation to PromQL
* [FEATURE] Add `count_values` aggregator
* [FEATURE] Add `-web.route-prefix` flag
* [FEATURE] Allow `on()`, `by()`, `without()` in PromQL with empty label sets
* [ENHANCEMENT] Make `topk/bottomk` query functions aggregators
* [BUGFIX] Fix annotations in alert rule printing
* [BUGFIX] Expand alert templating at evaluation time
* [BUGFIX] Fix edge case handling in crash recovery
* [BUGFIX] Hide testing package flags from help output

## 0.20.0 / 2016-06-15

This release contains multiple breaking changes to the configuration schema.

* [FEATURE] Allow configuring multiple Alertmanagers
* [FEATURE] Add server name to TLS configuration
* [FEATURE] Add labels for all node addresses and discover node port if available in Kubernetes SD
* [ENHANCEMENT] More meaningful configuration errors
* [ENHANCEMENT] Round scraping timestamps to milliseconds in web UI
* [ENHANCEMENT] Make number of storage fingerprint locks configurable
* [BUGFIX] Fix date parsing in console template graphs
* [BUGFIX] Fix static console files in Docker images
* [BUGFIX] Fix console JS XHR requests for IE11
* [BUGFIX] Add missing path prefix in new status page
* [CHANGE] Rename `target_groups` to `static_configs` in config files
* [CHANGE] Rename `names` to `files` in file SD configuration
* [CHANGE] Remove kubelet port config option in Kubernetes SD configuration

## 0.19.3 / 2016-06-14

* [BUGFIX] Handle Marathon apps with zero ports
* [BUGFIX] Fix startup panic in retrieval layer

## 0.19.2 / 2016-05-29

* [BUGFIX] Correctly handle `GROUP_LEFT` and `GROUP_RIGHT` without labels in
  string representation of expressions and in rules.
* [BUGFIX] Use `-web.external-url` for new status endpoints.

## 0.19.1 / 2016-05-25

* [BUGFIX] Handle service discovery panic affecting Kubernetes SD
* [BUGFIX] Fix web UI display issue in some browsers

## 0.19.0 / 2016-05-24

This version contains a breaking change to the query language. Please read
the documentation on the grouping behavior of vector matching:

<https://prometheus.io/docs/querying/operators/#vector-matching>

* [FEATURE] Add experimental Microsoft Azure service discovery
* [FEATURE] Add `ignoring` modifier for binary operations
* [FEATURE] Add pod discovery to Kubernetes service discovery
* [CHANGE] Vector matching takes grouping labels from one-side
* [ENHANCEMENT] Support time range on /api/v1/series endpoint
* [ENHANCEMENT] Partition status page into individual pages
* [BUGFIX] Fix issue of hanging target scrapes

## 0.18.0 / 2016-04-18

* [BUGFIX] Fix operator precedence in PromQL
* [BUGFIX] Never drop still open head chunk
* [BUGFIX] Fix missing 'keep_common' when printing AST node
* [CHANGE/BUGFIX] Target identity considers path and parameters additionally to host and port
* [CHANGE] Rename metric `prometheus_local_storage_invalid_preload_requests_total` to `prometheus_local_storage_non_existent_series_matches_total`
* [CHANGE] Support for old alerting rule syntax dropped
* [FEATURE] Deduplicate targets within the same scrape job
* [FEATURE] Add varbit chunk encoding (higher compression, more CPU usage – disabled by default)
* [FEATURE] Add `holt_winters` query function
* [FEATURE] Add relative complement `unless` operator to PromQL
* [ENHANCEMENT] Quarantine series file if data corruption is encountered (instead of crashing)
* [ENHANCEMENT] Validate Alertmanager URL
* [ENHANCEMENT] Use UTC for build timestamp
* [ENHANCEMENT] Improve index query performance (especially for active time series)
* [ENHANCEMENT] Instrument configuration reload duration
* [ENHANCEMENT] Instrument retrieval layer
* [ENHANCEMENT] Add Go version to `prometheus_build_info` metric

## 0.17.0 / 2016-03-02

This version no longer works with Alertmanager 0.0.4 and earlier!
The alerting rule syntax has changed as well but the old syntax is supported
up until version 0.18.

All regular expressions in PromQL are anchored now, matching the behavior of
regular expressions in config files.

* [CHANGE] Integrate with Alertmanager 0.1.0 and higher
* [CHANGE] Degraded storage mode renamed to rushed mode
* [CHANGE] New alerting rule syntax
* [CHANGE] Add label validation on ingestion
* [CHANGE] Regular expression matchers in PromQL are anchored
* [FEATURE] Add `without` aggregation modifier
* [FEATURE] Send alert resolved notifications to Alertmanager
* [FEATURE] Allow millisecond precision in configuration file
* [FEATURE] Support AirBnB's Smartstack Nerve for service discovery
* [ENHANCEMENT] Storage switches less often between regular and rushed mode.
* [ENHANCEMENT] Storage switches into rushed mode if there are too many memory chunks.
* [ENHANCEMENT] Added more storage instrumentation
* [ENHANCEMENT] Improved instrumentation of notification handler
* [BUGFIX] Do not count head chunks as chunks waiting for persistence
* [BUGFIX] Handle OPTIONS HTTP requests to the API correctly
* [BUGFIX] Parsing of ranges in PromQL fixed
* [BUGFIX] Correctly validate URL flag parameters
* [BUGFIX] Log argument parse errors
* [BUGFIX] Properly handle creation of target with bad TLS config
* [BUGFIX] Fix of checkpoint timing issue

## 0.16.2 / 2016-01-18

* [FEATURE] Multiple authentication options for EC2 discovery added
* [FEATURE] Several meta labels for EC2 discovery added
* [FEATURE] Allow full URLs in static target groups (used e.g. by the `blackbox_exporter`)
* [FEATURE] Add Graphite remote-storage integration
* [FEATURE] Create separate Kubernetes targets for services and their endpoints
* [FEATURE] Add `clamp_{min,max}` functions to PromQL
* [FEATURE] Omitted time parameter in API query defaults to now
* [ENHANCEMENT] Less frequent time series file truncation
* [ENHANCEMENT] Instrument number of  manually deleted time series
* [ENHANCEMENT] Ignore lost+found directory during storage version detection
* [CHANGE] Kubernetes `masters` renamed to `api_servers`
* [CHANGE] "Healthy" and "unhealthy" targets are now called "up" and "down" in the web UI
* [CHANGE] Remove undocumented 2nd argument of the `delta` function.
  (This is a BREAKING CHANGE for users of the undocumented 2nd argument.)
* [BUGFIX] Return proper HTTP status codes on API errors
* [BUGFIX] Fix Kubernetes authentication configuration
* [BUGFIX] Fix stripped OFFSET from in rule evaluation and display
* [BUGFIX] Do not crash on failing Consul SD initialization
* [BUGFIX] Revert changes to metric auto-completion
* [BUGFIX] Add config overflow validation for TLS configuration
* [BUGFIX] Skip already watched Zookeeper nodes in serverset SD
* [BUGFIX] Don't federate stale samples
* [BUGFIX] Move NaN to end of result for `topk/bottomk/sort/sort_desc/min/max`
* [BUGFIX] Limit extrapolation of `delta/rate/increase`
* [BUGFIX] Fix unhandled error in rule evaluation

Some changes to the Kubernetes service discovery were integration since
it was released as a beta feature.

## 0.16.1 / 2015-10-16

* [FEATURE] Add `irate()` function.
* [ENHANCEMENT] Improved auto-completion in expression browser.
* [CHANGE] Kubernetes SD moves node label to instance label.
* [BUGFIX] Escape regexes in console templates.

## 0.16.0 / 2015-10-09

BREAKING CHANGES:

* Release tarballs now contain the built binaries in a nested directory.
* The `hash_mod` relabeling action now uses MD5 hashes instead of FNV hashes to
  achieve a better distribution.
* The DNS-SD meta label `__meta_dns_srv_name` was renamed to `__meta_dns_name`
  to reflect support for DNS record types other than `SRV`.
* The default full refresh interval for the file-based service discovery has been
  increased from 30 seconds to 5 minutes.
* In relabeling, parts of a source label that weren't matched by
  the specified regular expression are no longer included in the replacement
  output.
* Queries no longer interpolate between two data points. Instead, the resulting
  value will always be the latest value before the evaluation query timestamp.
* Regular expressions supplied via the configuration are now anchored to match
  full strings instead of substrings.
* Global labels are not appended upon storing time series anymore. Instead,
  they are only appended when communicating with external systems
  (Alertmanager, remote storages, federation). They have thus also been renamed
  from `global.labels` to `global.external_labels`.
* The names and units of metrics related to remote storage sample appends have
  been changed.
* The experimental support for writing to InfluxDB has been updated to work
  with InfluxDB 0.9.x. 0.8.x versions of InfluxDB are not supported anymore.
* Escape sequences in double- and single-quoted string literals in rules or query
  expressions are now interpreted like escape sequences in Go string literals
  (<https://golang.org/ref/spec#String_literals>).

Future breaking changes / deprecated features:

* The `delta()` function had an undocumented optional second boolean argument
  to make it behave like `increase()`. This second argument will be removed in
  the future. Migrate any occurrences of `delta(x, 1)` to use `increase(x)`
  instead.
* Support for filter operators between two scalar values (like `2 > 1`) will be
  removed in the future. These will require a `bool` modifier on the operator,
  e.g.  `2 > bool 1`.

All changes:

* [CHANGE] Renamed `global.labels` to `global.external_labels`.
* [CHANGE] Vendoring is now done via govendor instead of godep.
* [CHANGE] Change web UI root page to show the graphing interface instead of
  the server status page.
* [CHANGE] Append global labels only when communicating with external systems
  instead of storing them locally.
* [CHANGE] Change all regexes in the configuration to do full-string matches
  instead of substring matches.
* [CHANGE] Remove interpolation of vector values in queries.
* [CHANGE] For alert `SUMMARY`/`DESCRIPTION` template fields, cast the alert
  value to `float64` to work with common templating functions.
* [CHANGE] In relabeling, don't include unmatched source label parts in the
  replacement.
* [CHANGE] Change default full refresh interval for the file-based service
  discovery from 30 seconds to 5 minutes.
* [CHANGE] Rename the DNS-SD meta label `__meta_dns_srv_name` to
  `__meta_dns_name` to reflect support for other record types than `SRV`.
* [CHANGE] Release tarballs now contain the binaries in a nested directory.
* [CHANGE] Update InfluxDB write support to work with InfluxDB 0.9.x.
* [FEATURE] Support full "Go-style" escape sequences in strings and add raw
  string literals.
* [FEATURE] Add EC2 service discovery support.
* [FEATURE] Allow configuring TLS options in scrape configurations.
* [FEATURE] Add instrumentation around configuration reloads.
* [FEATURE] Add `bool` modifier to comparison operators to enable boolean
  (`0`/`1`) output instead of filtering.
* [FEATURE] In Zookeeper serverset discovery, provide `__meta_serverset_shard`
  label with the serverset shard number.
* [FEATURE] Provide `__meta_consul_service_id` meta label in Consul service
  discovery.
* [FEATURE] Allow scalar expressions in recording rules to enable use cases
  such as building constant metrics.
* [FEATURE] Add `label_replace()` and `vector()` query language functions.
* [FEATURE] In Consul service discovery, fill in the `__meta_consul_dc`
  datacenter label from the Consul agent when it's not set in the Consul SD
  config.
* [FEATURE] Scrape all services upon empty services list in Consul service
  discovery.
* [FEATURE] Add `labelmap` relabeling action to map a set of input labels to a
  set of output labels using regular expressions.
* [FEATURE] Introduce `__tmp` as a relabeling label prefix that is guaranteed
  to not be used by Prometheus internally.
* [FEATURE] Kubernetes-based service discovery.
* [FEATURE] Marathon-based service discovery.
* [FEATURE] Support multiple series names in console graphs JavaScript library.
* [FEATURE] Allow reloading configuration via web handler at `/-/reload`.
* [FEATURE] Updates to promtool to reflect new Prometheus configuration
  features.
* [FEATURE] Add `proxy_url` parameter to scrape configurations to enable use of
  proxy servers.
* [FEATURE] Add console templates for Prometheus itself.
* [FEATURE] Allow relabeling the protocol scheme of targets.
* [FEATURE] Add `predict_linear()` query language function.
* [FEATURE] Support for authentication using bearer tokens, client certs, and
  CA certs.
* [FEATURE] Implement unary expressions for vector types (`-foo`, `+foo`).
* [FEATURE] Add console templates for the SNMP exporter.
* [FEATURE] Make it possible to relabel target scrape query parameters.
* [FEATURE] Add support for `A` and `AAAA` records in DNS service discovery.
* [ENHANCEMENT] Fix several flaky tests.
* [ENHANCEMENT] Switch to common routing package.
* [ENHANCEMENT] Use more resilient metric decoder.
* [ENHANCEMENT] Update vendored dependencies.
* [ENHANCEMENT] Add compression to more HTTP handlers.
* [ENHANCEMENT] Make -web.external-url flag help string more verbose.
* [ENHANCEMENT] Improve metrics around remote storage queues.
* [ENHANCEMENT] Use Go 1.5.1 instead of Go 1.4.2 in builds.
* [ENHANCEMENT] Update the architecture diagram in the `README.md`.
* [ENHANCEMENT] Time out sample appends in retrieval layer if the storage is
  backlogging.
* [ENHANCEMENT] Make `hash_mod` relabeling action use MD5 instead of FNV to
  enable better hash distribution.
* [ENHANCEMENT] Better tracking of targets between same service discovery
  mechanisms in one scrape configuration.
* [ENHANCEMENT] Handle parser and query evaluation runtime panics more
  gracefully.
* [ENHANCEMENT] Add IDs to H2 tags on status page to allow anchored linking.
* [BUGFIX] Fix watching multiple paths with Zookeeper serverset discovery.
* [BUGFIX] Fix high CPU usage on configuration reload.
* [BUGFIX] Fix disappearing `__params` on configuration reload.
* [BUGFIX] Make `labelmap` action available through configuration.
* [BUGFIX] Fix direct access of protobuf fields.
* [BUGFIX] Fix panic on Consul request error.
* [BUGFIX] Redirect of graph endpoint for prefixed setups.
* [BUGFIX] Fix series file deletion behavior when purging archived series.
* [BUGFIX] Fix error checking and logging around checkpointing.
* [BUGFIX] Fix map initialization in target manager.
* [BUGFIX] Fix draining of file watcher events in file-based service discovery.
* [BUGFIX] Add `POST` handler for `/debug` endpoints to fix CPU profiling.
* [BUGFIX] Fix several flaky tests.
* [BUGFIX] Fix busylooping in case a scrape configuration has no target
  providers defined.
* [BUGFIX] Fix exit behavior of static target provider.
* [BUGFIX] Fix configuration reloading loop upon shutdown.
* [BUGFIX] Add missing check for nil expression in expression parser.
* [BUGFIX] Fix error handling bug in test code.
* [BUGFIX] Fix Consul port meta label.
* [BUGFIX] Fix lexer bug that treated non-Latin Unicode digits as digits.
* [CLEANUP] Remove obsolete federation example from console templates.
* [CLEANUP] Remove duplicated Bootstrap JS inclusion on graph page.
* [CLEANUP] Switch to common log package.
* [CLEANUP] Update build environment scripts and Makefiles to work better with
  native Go build mechanisms and new Go 1.5 experimental vendoring support.
* [CLEANUP] Remove logged notice about 0.14.x configuration file format change.
* [CLEANUP] Move scrape-time metric label modification into SampleAppenders.
* [CLEANUP] Switch from `github.com/client_golang/model` to
  `github.com/common/model` and related type cleanups.
* [CLEANUP] Switch from `github.com/client_golang/extraction` to
  `github.com/common/expfmt` and related type cleanups.
* [CLEANUP] Exit Prometheus when the web server encounters a startup error.
* [CLEANUP] Remove non-functional alert-silencing links on alerting page.
* [CLEANUP] General cleanups to comments and code, derived from `golint`,
  `go vet`, or otherwise.
* [CLEANUP] When entering crash recovery, tell users how to cleanly shut down
  Prometheus.
* [CLEANUP] Remove internal support for multi-statement queries in query engine.
* [CLEANUP] Update AUTHORS.md.
* [CLEANUP] Don't warn/increment metric upon encountering equal timestamps for
  the same series upon append.
* [CLEANUP] Resolve relative paths during configuration loading.

## 0.15.1 / 2015-07-27

* [BUGFIX] Fix vector matching behavior when there is a mix of equality and
  non-equality matchers in a vector selector and one matcher matches no series.
* [ENHANCEMENT] Allow overriding `GOARCH` and `GOOS` in Makefile.INCLUDE.
* [ENHANCEMENT] Update vendored dependencies.

## 0.15.0 / 2015-07-21

BREAKING CHANGES:

* Relative paths for rule files are now evaluated relative to the config file.
* External reachability flags (`-web.*`) consolidated.
* The default storage directory has been changed from `/tmp/metrics`
  to `data` in the local directory.
* The `rule_checker` tool has been replaced by `promtool` with
  different flags and more functionality.
* Empty labels are now removed upon ingestion into the
  storage. Matching empty labels is now equivalent to matching unset
  labels (`mymetric{label=""}` now matches series that don't have
  `label` set at all).
* The special `__meta_consul_tags` label in Consul service discovery
  now starts and ends with tag separators to enable easier regex
  matching.
* The default scrape interval has been changed back from 1 minute to
  10 seconds.

All changes:

* [CHANGE] Change default storage directory to `data` in the current
  working directory.
* [CHANGE] Consolidate external reachability flags (`-web.*`)into one.
* [CHANGE] Deprecate `keeping_extra` modifier keyword, rename it to
  `keep_common`.
* [CHANGE] Improve label matching performance and treat unset labels
  like empty labels in label matchers.
* [CHANGE] Remove `rule_checker` tool and add generic `promtool` CLI
  tool which allows checking rules and configuration files.
* [CHANGE] Resolve rule files relative to config file.
* [CHANGE] Restore default ScrapeInterval of 1 minute instead of 10 seconds.
* [CHANGE] Surround `__meta_consul_tags` value with tag separators.
* [CHANGE] Update node disk console for new filesystem labels.
* [FEATURE] Add Consul's `ServiceAddress`, `Address`, and `ServicePort` as
  meta labels to enable setting a custom scrape address if needed.
* [FEATURE] Add `hashmod` relabel action to allow for horizontal
  sharding of Prometheus servers.
* [FEATURE] Add `honor_labels` scrape configuration option to not
  overwrite any labels exposed by the target.
* [FEATURE] Add basic federation support on `/federate`.
* [FEATURE] Add optional `RUNBOOK` field to alert statements.
* [FEATURE] Add pre-relabel target labels to status page.
* [FEATURE] Add version information endpoint under `/version`.
* [FEATURE] Added initial stable API version 1 under `/api/v1`,
  including ability to delete series and query more metadata.
* [FEATURE] Allow configuring query parameters when scraping metrics endpoints.
* [FEATURE] Allow deleting time series via the new v1 API.
* [FEATURE] Allow individual ingested metrics to be relabeled.
* [FEATURE] Allow loading rule files from an entire directory.
* [FEATURE] Allow scalar expressions in range queries, improve error messages.
* [FEATURE] Support Zookeeper Serversets as a service discovery mechanism.
* [ENHANCEMENT] Add circleci yaml for Dockerfile test build.
* [ENHANCEMENT] Always show selected graph range, regardless of available data.
* [ENHANCEMENT] Change expression input field to multi-line textarea.
* [ENHANCEMENT] Enforce strict monotonicity of time stamps within a series.
* [ENHANCEMENT] Export build information as metric.
* [ENHANCEMENT] Improve UI of `/alerts` page.
* [ENHANCEMENT] Improve display of target labels on status page.
* [ENHANCEMENT] Improve initialization and routing functionality of web service.
* [ENHANCEMENT] Improve target URL handling and display.
* [ENHANCEMENT] New dockerfile using alpine-glibc base image and make.
* [ENHANCEMENT] Other minor fixes.
* [ENHANCEMENT] Preserve alert state across reloads.
* [ENHANCEMENT] Prettify flag help output even more.
* [ENHANCEMENT] README.md updates.
* [ENHANCEMENT] Raise error on unknown config parameters.
* [ENHANCEMENT] Refine v1 HTTP API output.
* [ENHANCEMENT] Show original configuration file contents on status
  page instead of serialized YAML.
* [ENHANCEMENT] Start HUP signal handler earlier to not exit upon HUP
  during startup.
* [ENHANCEMENT] Updated vendored dependencies.
* [BUGFIX] Do not panic in `StringToDuration()` on wrong duration unit.
* [BUGFIX] Exit on invalid rule files on startup.
* [BUGFIX] Fix a regression in the `.Path` console template variable.
* [BUGFIX] Fix chunk descriptor loading.
* [BUGFIX] Fix consoles "Prometheus" link to point to /
* [BUGFIX] Fix empty configuration file cases
* [BUGFIX] Fix float to int conversions in chunk encoding, which were
  broken for some architectures.
* [BUGFIX] Fix overflow detection for serverset config.
* [BUGFIX] Fix race conditions in retrieval layer.
* [BUGFIX] Fix shutdown deadlock in Consul SD code.
* [BUGFIX] Fix the race condition targets in the Makefile.
* [BUGFIX] Fix value display error in web console.
* [BUGFIX] Hide authentication credentials in config `String()` output.
* [BUGFIX] Increment dirty counter metric in storage only if
  `setDirty(true)` is called.
* [BUGFIX] Periodically refresh services in Consul to recover from
  missing events.
* [BUGFIX] Prevent overwrite of default global config when loading a
  configuration.
* [BUGFIX] Properly lex `\r` as whitespace in expression language.
* [BUGFIX] Validate label names in JSON target groups.
* [BUGFIX] Validate presence of regex field in relabeling configurations.
* [CLEANUP] Clean up initialization of remote storage queues.
* [CLEANUP] Fix `go vet` and `golint` violations.
* [CLEANUP] General cleanup of rules and query language code.
* [CLEANUP] Improve and simplify Dockerfile build steps.
* [CLEANUP] Improve and simplify build infrastructure, use go-bindata
  for web assets. Allow building without git.
* [CLEANUP] Move all utility packages into common `util` subdirectory.
* [CLEANUP] Refactor main, flag handling, and web package.
* [CLEANUP] Remove unused methods from `Rule` interface.
* [CLEANUP] Simplify default config handling.
* [CLEANUP] Switch human-readable times on web UI to UTC.
* [CLEANUP] Use `templates.TemplateExpander` for all page templates.
* [CLEANUP] Use new v1 HTTP API for querying and graphing.

## 0.14.0 / 2015-06-01

* [CHANGE] Configuration format changed and switched to YAML.
  (See the provided [migration tool](https://github.com/prometheus/migrate/releases).)
* [ENHANCEMENT] Redesign of state-preserving target discovery.
* [ENHANCEMENT] Allow specifying scrape URL scheme and basic HTTP auth for non-static targets.
* [FEATURE] Allow attaching meaningful labels to targets via relabeling.
* [FEATURE] Configuration/rule reloading at runtime.
* [FEATURE] Target discovery via file watches.
* [FEATURE] Target discovery via Consul.
* [ENHANCEMENT] Simplified binary operation evaluation.
* [ENHANCEMENT] More stable component initialization.
* [ENHANCEMENT] Added internal expression testing language.
* [BUGFIX] Fix graph links with path prefix.
* [ENHANCEMENT] Allow building from source without git.
* [ENHANCEMENT] Improve storage iterator performance.
* [ENHANCEMENT] Change logging output format and flags.
* [BUGFIX] Fix memory alignment bug for 32bit systems.
* [ENHANCEMENT] Improve web redirection behavior.
* [ENHANCEMENT] Allow overriding default hostname for Prometheus URLs.
* [BUGFIX] Fix double slash in URL sent to alertmanager.
* [FEATURE] Add resets() query function to count counter resets.
* [FEATURE] Add changes() query function to count the number of times a gauge changed.
* [FEATURE] Add increase() query function to calculate a counter's increase.
* [ENHANCEMENT] Limit retrievable samples to the storage's retention window.

## 0.13.4 / 2015-05-23

* [BUGFIX] Fix a race while checkpointing fingerprint mappings.

## 0.13.3 / 2015-05-11

* [BUGFIX] Handle fingerprint collisions properly.
* [CHANGE] Comments in rules file must start with `#`. (The undocumented `//`
  and `/*...*/` comment styles are no longer supported.)
* [ENHANCEMENT] Switch to custom expression language parser and evaluation
  engine, which generates better error messages, fixes some parsing edge-cases,
  and enables other future enhancements (like the ones below).
* [ENHANCEMENT] Limit maximum number of concurrent queries.
* [ENHANCEMENT] Terminate running queries during shutdown.

## 0.13.2 / 2015-05-05

* [MAINTENANCE] Updated vendored dependencies to their newest versions.
* [MAINTENANCE] Include rule_checker and console templates in release tarball.
* [BUGFIX] Sort NaN as the lowest value.
* [ENHANCEMENT] Add square root, stddev and stdvar functions.
* [BUGFIX] Use scrape_timeout for scrape timeout, not scrape_interval.
* [ENHANCEMENT] Improve chunk and chunkDesc loading, increase performance when
  reading from disk.
* [BUGFIX] Show correct error on wrong DNS response.

## 0.13.1 / 2015-04-09

* [BUGFIX] Treat memory series with zero chunks correctly in series maintenance.
* [ENHANCEMENT] Improve readability of usage text even more.

## 0.13.0 / 2015-04-08

* [ENHANCEMENT] Double-delta encoding for chunks, saving typically 40% of
  space, both in RAM and on disk.
* [ENHANCEMENT] Redesign of chunk persistence queuing, increasing performance
  on spinning disks significantly.
* [ENHANCEMENT] Redesign of sample ingestion, increasing ingestion performance.
* [FEATURE] Added ln, log2, log10 and exp functions to the query language.
* [FEATURE] Experimental write support to InfluxDB.
* [FEATURE] Allow custom timestamps in instant query API.
* [FEATURE] Configurable path prefix for URLs to support proxies.
* [ENHANCEMENT] Increase of rule_checker CLI usability.
* [CHANGE] Show special float values as gaps.
* [ENHANCEMENT] Made usage output more readable.
* [ENHANCEMENT] Increased resilience of the storage against data corruption.
* [ENHANCEMENT] Various improvements around chunk encoding.
* [ENHANCEMENT] Nicer formatting of target health table on /status.
* [CHANGE] Rename UNREACHABLE to UNHEALTHY, ALIVE to HEALTHY.
* [BUGFIX] Strip trailing slash in alertmanager URL.
* [BUGFIX] Avoid +InfYs and similar, just display +Inf.
* [BUGFIX] Fixed HTML-escaping at various places.
* [BUGFIX] Fixed special value handling in division and modulo of the query
  language.
* [BUGFIX] Fix embed-static.sh.
* [CLEANUP] Added initial HTTP API tests.
* [CLEANUP] Misc. other code cleanups.
* [MAINTENANCE] Updated vendored dependencies to their newest versions.

## 0.12.0 / 2015-03-04

* [CHANGE] Use client_golang v0.3.1. THIS CHANGES FINGERPRINTING AND INVALIDATES
  ALL PERSISTED FINGERPRINTS. You have to wipe your storage to use this or
  later versions. There is a version guard in place that will prevent you to
  run Prometheus with the stored data of an older Prometheus.
* [BUGFIX] The change above fixes a weakness in the fingerprinting algorithm.
* [ENHANCEMENT] The change above makes fingerprinting faster and less allocation
  intensive.
* [FEATURE] OR operator and vector matching options. See docs for details.
* [ENHANCEMENT] Scientific notation and special float values (Inf, NaN) now
  supported by the expression language.
* [CHANGE] Dockerfile makes Prometheus use the Docker volume to store data
  (rather than /tmp/metrics).
* [CHANGE] Makefile uses Go 1.4.2.

## 0.11.1 / 2015-02-27

* [BUGFIX] Make series maintenance complete again. (Ever since 0.9.0rc4,
  or commit 0851945, series would not be archived, chunk descriptors would
  not be evicted, and stale head chunks would never be closed. This happened
  due to accidental deletion of a line calling a (well tested :) function.
* [BUGFIX] Do not double count head chunks read from checkpoint on startup.
  Also fix a related but less severe bug in counting chunk descriptors.
* [BUGFIX] Check last time in head chunk for head chunk timeout, not first.
* [CHANGE] Update vendoring due to vendoring changes in client_golang.
* [CLEANUP] Code cleanups.
* [ENHANCEMENT] Limit the number of 'dirty' series counted during checkpointing.

## 0.11.0 / 2015-02-23

* [FEATURE] Introduce new metric type Histogram with server-side aggregation.
* [FEATURE] Add offset operator.
* [FEATURE] Add floor, ceil and round functions.
* [CHANGE] Change instance identifiers to be host:port.
* [CHANGE] Dependency management and vendoring changed/improved.
* [CHANGE] Flag name changes to create consistency between various Prometheus
  binaries.
* [CHANGE] Show unlimited number of metrics in autocomplete.
* [CHANGE] Add query timeout.
* [CHANGE] Remove labels on persist error counter.
* [ENHANCEMENT] Various performance improvements for sample ingestion.
* [ENHANCEMENT] Various Makefile improvements.
* [ENHANCEMENT] Various console template improvements, including
  proof-of-concept for federation via console templates.
* [ENHANCEMENT] Fix graph JS glitches and simplify graphing code.
* [ENHANCEMENT] Dramatically decrease resources for file embedding.
* [ENHANCEMENT] Crash recovery saves lost series data in 'orphaned' directory.
* [BUGFIX] Fix aggregation grouping key calculation.
* [BUGFIX] Fix Go download path for various architectures.
* [BUGFIX] Fixed the link of the Travis build status image.
* [BUGFIX] Fix Rickshaw/D3 version mismatch.
* [CLEANUP] Various code cleanups.

## 0.10.0 / 2015-01-26

* [CHANGE] More efficient JSON result format in query API. This requires
  up-to-date versions of PromDash and prometheus_cli, too.
* [ENHANCEMENT] Excluded non-minified Bootstrap assets and the Bootstrap maps
  from embedding into the binary. Those files are only used for debugging,
  and then you can use -web.use-local-assets. By including fewer files, the
  RAM usage during compilation is much more manageable.
* [ENHANCEMENT] Help link points to <https://prometheus.github.io> now.
* [FEATURE] Consoles for haproxy and cloudwatch.
* [BUGFIX] Several fixes to graphs in consoles.
* [CLEANUP] Removed a file size check that did not check anything.

## 0.9.0 / 2015-01-23

* [CHANGE] Reworked command line flags, now more consistent and taking into
  account needs of the new storage backend (see below).
* [CHANGE] Metric names are dropped after certain transformations.
* [CHANGE] Changed partitioning of summary metrics exported by Prometheus.
* [CHANGE] Got rid of Gerrit as a review tool.
* [CHANGE] 'Tabular' view now the default (rather than 'Graph') to avoid
  running very expensive queries accidentally.
* [CHANGE] On-disk format for stored samples changed. For upgrading, you have
  to nuke your old files completely. See "Complete rewrite of the storage
* [CHANGE] Removed 2nd argument from `delta`.
* [FEATURE] Added a `deriv` function.
* [FEATURE] Console templates.
* [FEATURE] Added `absent` function.
* [FEATURE] Allow omitting the metric name in queries.
* [BUGFIX] Removed all known race conditions.
* [BUGFIX] Metric mutations now handled correctly in all cases.
* [ENHANCEMENT] Proper double-start protection.
* [ENHANCEMENT] Complete rewrite of the storage layer. Benefits include:
  * Better query performance.
  * More samples in less RAM.
  * Better memory management.
  * Scales up to millions of time series and thousands of samples ingested
    per second.
  * Purging of obsolete samples much cleaner now, up to completely
    "forgetting" obsolete time series.
  * Proper instrumentation to diagnose the storage layer with... well...
    Prometheus.
  * Pure Go implementation, no need for cgo and shared C libraries anymore.
  * Better concurrency.
* [ENHANCEMENT] Copy-on-write semantics in the AST layer.
* [ENHANCEMENT] Switched from Go 1.3 to Go 1.4.
* [ENHANCEMENT] Vendored external dependencies with godeps.
* [ENHANCEMENT] Numerous Web UI improvements, moved to Bootstrap3 and
  Rickshaw 1.5.1.
* [ENHANCEMENT] Improved Docker integration.
* [ENHANCEMENT] Simplified the Makefile contraption.
* [CLEANUP] Put meta-data files into proper shape (LICENSE, README.md etc.)
* [CLEANUP] Removed all legitimate 'go vet' and 'golint' warnings.
* [CLEANUP] Removed dead code.

## 0.8.0 / 2014-09-04

* [ENHANCEMENT] Stagger scrapes to spread out load.
* [BUGFIX] Correctly quote HTTP Accept header.

## 0.7.0 / 2014-08-06

* [FEATURE] Added new functions: abs(), topk(), bottomk(), drop_common_labels().
* [FEATURE] Let console templates get graph links from expressions.
* [FEATURE] Allow console templates to dynamically include other templates.
* [FEATURE] Template consoles now have access to their URL.
* [BUGFIX] Fixed time() function to return evaluation time, not wallclock time.
* [BUGFIX] Fixed HTTP connection leak when targets returned a non-200 status.
* [BUGFIX] Fixed link to console templates in UI.
* [PERFORMANCE] Removed extra memory copies while scraping targets.
* [ENHANCEMENT] Switched from Go 1.2.1 to Go 1.3.
* [ENHANCEMENT] Made metrics exported by Prometheus itself more consistent.
* [ENHANCEMENT] Removed incremental backoffs for unhealthy targets.
* [ENHANCEMENT] Dockerfile also builds Prometheus support tools now.

## 0.6.0 / 2014-06-30

* [FEATURE] Added console and alert templates support, along with various template functions.
* [PERFORMANCE] Much faster and more memory-efficient flushing to disk.
* [ENHANCEMENT] Query results are now only logged when debugging.
* [ENHANCEMENT] Upgraded to new Prometheus client library for exposing metrics.
* [BUGFIX] Samples are now kept in memory until fully flushed to disk.
* [BUGFIX] Non-200 target scrapes are now treated as an error.
* [BUGFIX] Added installation step for missing dependency to Dockerfile.
* [BUGFIX] Removed broken and unused "User Dashboard" link.

## 0.5.0 / 2014-05-28

* [BUGFIX] Fixed next retrieval time display on status page.
* [BUGFIX] Updated some variable references in tools subdir.
* [FEATURE] Added support for scraping metrics via the new text format.
* [PERFORMANCE] Improved label matcher performance.
* [PERFORMANCE] Removed JSON indentation in query API, leading to smaller response sizes.
* [ENHANCEMENT] Added internal check to verify temporal order of streams.
* [ENHANCEMENT] Some internal refactorings.

## 0.4.0 / 2014-04-17

* [FEATURE] Vectors and scalars may now be reversed in binary operations (`<scalar> <binop> <vector>`).
* [FEATURE] It's possible to shutdown Prometheus via a `/-/quit` web endpoint now.
* [BUGFIX] Fix for a deadlock race condition in the memory storage.
* [BUGFIX] Mac OS X build fixed.
* [BUGFIX] Built from Go 1.2.1, which has internal fixes to race conditions in garbage collection handling.
* [ENHANCEMENT] Internal storage interface refactoring that allows building e.g. the `rule_checker` tool without LevelDB dynamic library dependencies.
* [ENHANCEMENT] Cleanups around shutdown handling.
* [PERFORMANCE] Preparations for better memory reuse during marshaling / unmarshaling.<|MERGE_RESOLUTION|>--- conflicted
+++ resolved
@@ -2,12 +2,10 @@
 
 ## unreleased
 
-<<<<<<< HEAD
-* [BUGFIX] tsdb/wlog.Watcher.readSegmentForGC: Only count unknown record types against record_decode_failures_total metric. #14042
-=======
 * [FEATURE] OTLP receiver: Add new option `otlp.promote_resource_attributes`, for any OTel resource attributes that should be promoted to metric labels. #14200
 * [FEATURE] Remote-Write: Add sender and receiver support for [Remote Write 2.0-rc.2](https://prometheus.io/docs/specs/remote_write_spec_2_0/) specification #14395 #14427 #14444
 * [ENHANCEMENT] Remote-Write: 1.x messages against Remote Write 2.x Receivers will have now correct values for `prometheus_storage_<samples|histograms|exemplar>_failed_total` in case of partial errors #14444
+* [BUGFIX] tsdb/wlog.Watcher.readSegmentForGC: Only count unknown record types against record_decode_failures_total metric. #14042
 
 ## 2.53.1 / 2024-07-10
 
@@ -16,7 +14,6 @@
 of your Prometheus; as a rough guide with 10 million series it is about 2-3 minutes.
 
 * [BUGFIX] Remote-write: stop dropping samples in catch-up #14446
->>>>>>> 71c90c71
 
 ## 2.53.0 / 2024-06-16
 
